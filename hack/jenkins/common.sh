#!/bin/bash

# Copyright 2016 The Kubernetes Authors All rights reserved.
#
# Licensed under the Apache License, Version 2.0 (the "License");
# you may not use this file except in compliance with the License.
# You may obtain a copy of the License at
#
#     http://www.apache.org/licenses/LICENSE-2.0
#
# Unless required by applicable law or agreed to in writing, software
# distributed under the License is distributed on an "AS IS" BASIS,
# WITHOUT WARRANTIES OR CONDITIONS OF ANY KIND, either express or implied.
# See the License for the specific language governing permissions and
# limitations under the License.


# This script downloads the test files from the build bucket and makes some executable.

# The script expects the following env variables:
# OS_ARCH: The operating system and the architecture separated by a hyphen '-' (e.g. darwin-amd64, linux-amd64, windows-amd64)
# VM_DRIVER: the vm-driver to use for the test
# EXTRA_START_ARGS: additional flags to pass into minikube start
# EXTRA_ARGS: additional flags to pass into minikube
# JOB_NAME: the name of the logfile and check name to update on github

readonly TEST_ROOT="${HOME}/minikube-integration"
readonly TEST_HOME="${TEST_ROOT}/${OS_ARCH}-${VM_DRIVER}-${MINIKUBE_LOCATION}-$$-${COMMIT}"
echo ">> Starting at $(date)"
echo ""
echo "arch:      ${OS_ARCH}"
echo "build:     ${MINIKUBE_LOCATION}"
echo "driver:    ${VM_DRIVER}"
echo "job:       ${JOB_NAME}"
echo "test home: ${TEST_HOME}"
echo "sudo:      ${SUDO_PREFIX}"
echo "kernel:    $(uname -v)"
echo "uptime:    $(uptime)"
# Setting KUBECONFIG prevents the version ceck from erroring out due to permission issues
echo "kubectl:   $(env KUBECONFIG=${TEST_HOME} kubectl version --client --short=true)"
echo "docker:    $(docker version --format '{{ .Client.Version }}')"

<<<<<<< HEAD
readonly LOAD=$(uptime | egrep -o "load average.*: [0-9]+" | cut -d" " -f3)
if [[ "${LOAD}" -gt 2 ]]; then
  echo ""
  echo "********************** LOAD WARNING ********************************"
  echo "Load average is very high (${LOAD}), which may cause failures. Top:"
  if [[ "$(uname)" == "Darwin" ]]; then
    # Two samples, macOS does not calculate CPU usage on the first one
    top -l 2 -o cpu -n 5 | tail -n 15
  else
    top -b -n1 | head -n 15
  fi
  echo "********************** LOAD WARNING ********************************"
  echo ""
fi

=======
>>>>>>> ba8aeaae
case "${VM_DRIVER}" in
  kvm2)
    echo "virsh:     $(virsh --version)"
  ;;
  virtualbox)
    echo "vbox:      $(vboxmanage --version)"
  ;;
esac

echo ""
mkdir -p out/ testdata/

# Install gsutil if necessary.
if ! type -P gsutil >/dev/null; then
  if [[ ! -x "out/gsutil/gsutil" ]]; then
    echo "Installing gsutil to $(pwd)/out ..."
    curl -s https://storage.googleapis.com/pub/gsutil.tar.gz | tar -C out/ -zxf -
  fi
  PATH="$(pwd)/out/gsutil:$PATH"
fi

# Add the out/ directory to the PATH, for using new drivers.
PATH="$(pwd)/out/":$PATH
export PATH

echo ""
echo ">> Downloading test inputs from ${MINIKUBE_LOCATION} ..."
gsutil -qm cp \
  "gs://minikube-builds/${MINIKUBE_LOCATION}/minikube-${OS_ARCH}" \
  "gs://minikube-builds/${MINIKUBE_LOCATION}/docker-machine-driver"-* \
  "gs://minikube-builds/${MINIKUBE_LOCATION}/e2e-${OS_ARCH}" out

gsutil -qm cp -r "gs://minikube-builds/${MINIKUBE_LOCATION}/testdata"/* testdata/

gsutil -qm cp "gs://minikube-builds/${MINIKUBE_LOCATION}/gvisor-addon" testdata/


# Set the executable bit on the e2e binary and out binary
export MINIKUBE_BIN="out/minikube-${OS_ARCH}"
export E2E_BIN="out/e2e-${OS_ARCH}"
chmod +x "${MINIKUBE_BIN}" "${E2E_BIN}" out/docker-machine-driver-*
"${MINIKUBE_BIN}" version

procs=$(pgrep "minikube-${OS_ARCH}|e2e-${OS_ARCH}" || true)
if [[ "${procs}" != "" ]]; then
  echo "Warning: found stale test processes to kill:"
  ps -f -p ${procs} || true
  kill ${procs} || true
  kill -9 ${procs} || true
fi

# Quickly notice misconfigured test roots
mkdir -p "${TEST_ROOT}"

# Cleanup stale test outputs.
echo ""
echo ">> Cleaning up after previous test runs ..."
for entry in $(ls ${TEST_ROOT}); do
  test_path="${TEST_ROOT}/${entry}"
  ls -lad "${test_path}" || continue

  echo "* Cleaning stale test path: ${test_path}"
  for tunnel in $(find ${test_path} -name tunnels.json -type f); do
    env MINIKUBE_HOME="$(dirname ${tunnel})" ${MINIKUBE_BIN} tunnel --cleanup || true
  done

  for home in $(find ${test_path} -name .minikube -type d); do
    env MINIKUBE_HOME="$(dirname ${home})" ${MINIKUBE_BIN} delete --all || true
    sudo rm -Rf "${home}"
  done

  for kconfig in $(find ${test_path} -name kubeconfig -type f); do
    sudo rm -f "${kconfig}"
  done

  # Be very specific to avoid accidentally deleting other items, like wildcards or devices
  if [[ -d "${test_path}" ]]; then
    rm -Rf "${test_path}" || true
  elif [[ -f "${test_path}" ]]; then
    rm -f "${test_path}" || true
  fi
done

# sometimes tests left over zombie procs that won't exit
# for example:
# jenkins  20041  0.0  0.0      0     0 ?        Z    Aug19   0:00 [minikube-linux-] <defunct>
zombie_defuncts=$(ps -A -ostat,ppid | awk '/[zZ]/ && !a[$2]++ {print $2}')
if [[ "${zombie_defuncts}" != "" ]]; then
  echo "Found zombie defunct procs to kill..."
  ps -f -p ${zombie_defuncts} || true
  kill ${zombie_defuncts} || true
fi

if type -P virsh; then
  virsh -c qemu:///system list --all --uuid \
    | xargs -I {} sh -c "virsh -c qemu:///system destroy {}; virsh -c qemu:///system undefine {}" \
    || true
  echo ">> virsh VM list after clean up (should be empty):"
  virsh -c qemu:///system list --all || true
fi

if type -P vboxmanage; then
  killall VBoxHeadless || true
  sleep 1
  killall -9 VBoxHeadless || true

  for guid in $(vboxmanage list vms | grep -Eo '\{[a-zA-Z0-9-]+\}'); do
    echo "- Removing stale VirtualBox VM: $guid"
    vboxmanage startvm "${guid}" --type emergencystop || true
    vboxmanage unregistervm "${guid}" || true
  done

  ifaces=$(vboxmanage list hostonlyifs | grep -E "^Name:" | awk '{ print $2 }')
  for if in $ifaces; do
    vboxmanage hostonlyif remove "${if}" || true
  done

  echo ">> VirtualBox VM list after clean up (should be empty):"
  vboxmanage list vms || true
  echo ">> VirtualBox interface list after clean up (should be empty):"
  vboxmanage list hostonlyifs || true
fi


if type -P hdiutil; then
  hdiutil info | grep -E "/dev/disk[1-9][^s]" || true
  hdiutil info \
      | grep -E "/dev/disk[1-9][^s]" \
      | awk '{print $1}' \
      | xargs -I {} sh -c "hdiutil detach {}" \
      || true
fi

# cleaning up stale hyperkits
if type -P hyperkit; then
  for pid in $(pgrep hyperkit); do
    echo "Killing stale hyperkit $pid"
    ps -f -p $pid || true
    kill $pid || true
    kill -9 $pid || true
  done
fi

if [[ "${VM_DRIVER}" == "hyperkit" ]]; then
  if [[ -e out/docker-machine-driver-hyperkit ]]; then
    sudo chown root:wheel out/docker-machine-driver-hyperkit || true
    sudo chmod u+s out/docker-machine-driver-hyperkit || true
  fi
fi

kprocs=$(pgrep kubectl || true)
if [[ "${kprocs}" != "" ]]; then
  echo "error: killing hung kubectl processes ..."
  ps -f -p ${kprocs} || true
  sudo -E kill ${kprocs} || true
fi

# clean up none drivers binding on 8443
  none_procs=$(sudo lsof -i :8443 | tail -n +2 | awk '{print $2}' || true)
  if [[ "${none_procs}" != "" ]]; then
    echo "Found stale api servers listening on 8443 processes to kill: "
    for p in $none_procs
    do
    echo "Kiling stale none driver:  $p"
    sudo -E ps -f -p $p || true
    sudo -E kill $p || true
    sudo -E kill -9 $p || true
    done
  fi

function cleanup_stale_routes() {
  local show="netstat -rn -f inet"
  local del="sudo route -n delete"

  if [[ "$(uname)" == "Linux" ]]; then
    show="ip route show"
    del="sudo ip route delete"
  fi

  local troutes=$($show | awk '{ print $1 }' | grep 10.96.0.0 || true)
  for route in ${troutes}; do
    echo "WARNING: deleting stale tunnel route: ${route}"
    $del "${route}" || true
  done
}

cleanup_stale_routes || true

mkdir -p "${TEST_HOME}"
export MINIKUBE_HOME="${TEST_HOME}/.minikube"
export KUBECONFIG="${TEST_HOME}/kubeconfig"


# Build the gvisor image so that we can integration test changes to pkg/gvisor
chmod +x ./testdata/gvisor-addon
# skipping gvisor mac because ofg https://github.com/kubernetes/minikube/issues/5137
if [ "$(uname)" != "Darwin" ]; then
  # Should match GVISOR_IMAGE_VERSION in Makefile
  docker build -t gcr.io/k8s-minikube/gvisor-addon:2 -f testdata/gvisor-addon-Dockerfile ./testdata
fi

readonly LOAD=$(uptime | egrep -o "load average.*: [0-9]" | cut -d" " -f3)
if [[ "${LOAD}" -gt 2 ]]; then
  echo ""
  echo "********************** LOAD WARNING ********************************"
  echo "Load average is very high (${LOAD}), which may cause failures. Top:"
  if [[ "$(uname)" == "Darwin" ]]; then
    # Two samples, macOS does not calculate CPU usage on the first one
    top -l 2 -o cpu -n 5 | tail -n 15
  else
    top -b -n1 | head -n 15
  fi
  echo "********************** LOAD WARNING ********************************"
  echo ""
  echo "Sleeping 30s to see if load goes down ...."
  sleep 30
  uptime
fi


echo ""
echo ">> Starting ${E2E_BIN} at $(date)"
set -x
${SUDO_PREFIX}${E2E_BIN} \
  -minikube-start-args="--vm-driver=${VM_DRIVER} ${EXTRA_START_ARGS}" \
  -expected-default-driver="${EXPECTED_DEFAULT_DRIVER}" \
  -test.timeout=70m \
  ${EXTRA_TEST_ARGS} \
  -binary="${MINIKUBE_BIN}" && result=$? || result=$?
set +x
echo ">> ${E2E_BIN} exited with ${result} at $(date)"
echo ""

if [[ $result -eq 0 ]]; then
  status="success"
  echo "minikube: SUCCESS"
else
  status="failure"
  echo "minikube: FAIL"
fi

echo ">> Cleaning up after ourselves ..."
${SUDO_PREFIX}${MINIKUBE_BIN} tunnel --cleanup || true
${SUDO_PREFIX}${MINIKUBE_BIN} delete >/dev/null 2>/dev/null || true
cleanup_stale_routes || true

${SUDO_PREFIX} rm -Rf "${MINIKUBE_HOME}" || true
${SUDO_PREFIX} rm -f "${KUBECONFIG}" || true
rmdir "${TEST_HOME}"
echo ">> ${TEST_HOME} completed at $(date)"

if [[ "${MINIKUBE_LOCATION}" != "master" ]]; then
  readonly target_url="https://storage.googleapis.com/minikube-builds/logs/${MINIKUBE_LOCATION}/${JOB_NAME}.txt"
  curl -s "https://api.github.com/repos/kubernetes/minikube/statuses/${COMMIT}?access_token=$access_token" \
  -H "Content-Type: application/json" \
  -X POST \
  -d "{\"state\": \"$status\", \"description\": \"Jenkins\", \"target_url\": \"$target_url\", \"context\": \"${JOB_NAME}\"}"
fi
exit $result<|MERGE_RESOLUTION|>--- conflicted
+++ resolved
@@ -40,24 +40,6 @@
 echo "kubectl:   $(env KUBECONFIG=${TEST_HOME} kubectl version --client --short=true)"
 echo "docker:    $(docker version --format '{{ .Client.Version }}')"
 
-<<<<<<< HEAD
-readonly LOAD=$(uptime | egrep -o "load average.*: [0-9]+" | cut -d" " -f3)
-if [[ "${LOAD}" -gt 2 ]]; then
-  echo ""
-  echo "********************** LOAD WARNING ********************************"
-  echo "Load average is very high (${LOAD}), which may cause failures. Top:"
-  if [[ "$(uname)" == "Darwin" ]]; then
-    # Two samples, macOS does not calculate CPU usage on the first one
-    top -l 2 -o cpu -n 5 | tail -n 15
-  else
-    top -b -n1 | head -n 15
-  fi
-  echo "********************** LOAD WARNING ********************************"
-  echo ""
-fi
-
-=======
->>>>>>> ba8aeaae
 case "${VM_DRIVER}" in
   kvm2)
     echo "virsh:     $(virsh --version)"
@@ -259,7 +241,7 @@
   docker build -t gcr.io/k8s-minikube/gvisor-addon:2 -f testdata/gvisor-addon-Dockerfile ./testdata
 fi
 
-readonly LOAD=$(uptime | egrep -o "load average.*: [0-9]" | cut -d" " -f3)
+readonly LOAD=$(uptime | egrep -o "load average.*: [0-9]+" | cut -d" " -f3)
 if [[ "${LOAD}" -gt 2 ]]; then
   echo ""
   echo "********************** LOAD WARNING ********************************"
@@ -271,12 +253,10 @@
     top -b -n1 | head -n 15
   fi
   echo "********************** LOAD WARNING ********************************"
-  echo ""
   echo "Sleeping 30s to see if load goes down ...."
   sleep 30
   uptime
 fi
-
 
 echo ""
 echo ">> Starting ${E2E_BIN} at $(date)"
