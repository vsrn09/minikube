/*
Copyright 2016 The Kubernetes Authors All rights reserved.

Licensed under the Apache License, Version 2.0 (the "License");
you may not use this file except in compliance with the License.
You may obtain a copy of the License at

    http://www.apache.org/licenses/LICENSE-2.0

Unless required by applicable law or agreed to in writing, software
distributed under the License is distributed on an "AS IS" BASIS,
WITHOUT WARRANTIES OR CONDITIONS OF ANY KIND, either express or implied.
See the License for the specific language governing permissions and
limitations under the License.
*/

package cmd

import (
	"encoding/json"
	"fmt"
	"io/ioutil"
	"net"
	"net/url"
	"os"
	"os/exec"
	"os/user"
	"path/filepath"
	"regexp"
	"runtime"
	"strconv"
	"strings"
	"time"

	"k8s.io/minikube/pkg/minikube/drivers/none"

	"github.com/blang/semver"
	"github.com/docker/machine/libmachine"
	"github.com/docker/machine/libmachine/host"
	"github.com/golang/glog"
	"github.com/google/go-containerregistry/pkg/authn"
	"github.com/google/go-containerregistry/pkg/name"
	"github.com/google/go-containerregistry/pkg/v1/remote"
	"github.com/spf13/cobra"
	"github.com/spf13/viper"
	"golang.org/x/sync/errgroup"
	cmdcfg "k8s.io/minikube/cmd/minikube/cmd/config"
	cmdutil "k8s.io/minikube/cmd/util"
	"k8s.io/minikube/pkg/minikube/bootstrapper"
	"k8s.io/minikube/pkg/minikube/bootstrapper/kubeadm"
	"k8s.io/minikube/pkg/minikube/cluster"
	"k8s.io/minikube/pkg/minikube/command"
	cfg "k8s.io/minikube/pkg/minikube/config"
	"k8s.io/minikube/pkg/minikube/console"
	"k8s.io/minikube/pkg/minikube/constants"
	"k8s.io/minikube/pkg/minikube/cruntime"
	"k8s.io/minikube/pkg/minikube/exit"
	"k8s.io/minikube/pkg/minikube/logs"
	"k8s.io/minikube/pkg/minikube/machine"
	"k8s.io/minikube/pkg/minikube/proxy"
	pkgutil "k8s.io/minikube/pkg/util"
	"k8s.io/minikube/pkg/version"
)

const (
	isoURL                = "iso-url"
	memory                = "memory"
	cpus                  = "cpus"
	humanReadableDiskSize = "disk-size"
	vmDriver              = "vm-driver"
	nfsSharesRoot         = "nfs-shares-root"
	nfsShare              = "nfs-share"
	kubernetesVersion     = "kubernetes-version"
	hostOnlyCIDR          = "host-only-cidr"
	containerRuntime      = "container-runtime"
	criSocket             = "cri-socket"
	networkPlugin         = "network-plugin"
	enableDefaultCNI      = "enable-default-cni"
	hypervVirtualSwitch   = "hyperv-virtual-switch"
	kvmNetwork            = "kvm-network"
	kvmQemuURI            = "kvm-qemu-uri"
	kvmGPU                = "kvm-gpu"
	kvmHidden             = "kvm-hidden"
	keepContext           = "keep-context"
	createMount           = "mount"
	featureGates          = "feature-gates"
	apiServerName         = "apiserver-name"
	apiServerPort         = "apiserver-port"
	dnsDomain             = "dns-domain"
	serviceCIDR           = "service-cluster-ip-range"
	imageRepository       = "image-repository"
	imageMirrorCountry    = "image-mirror-country"
	mountString           = "mount-string"
	disableDriverMounts   = "disable-driver-mounts"
	cacheImages           = "cache-images"
	uuid                  = "uuid"
	vpnkitSock            = "hyperkit-vpnkit-sock"
	vsockPorts            = "hyperkit-vsock-ports"
	embedCerts            = "embed-certs"
	noVTXCheck            = "no-vtx-check"
	downloadOnly          = "download-only"
	dnsProxy              = "dns-proxy"
	hostDNSResolver       = "host-dns-resolver"
)

var (
	registryMirror   []string
	dockerEnv        []string
	dockerOpt        []string
	insecureRegistry []string
	apiServerNames   []string
	apiServerIPs     []net.IP
	extraOptions     pkgutil.ExtraOptionSlice
)

func init() {
	initMinikubeFlags()
	initKubernetesFlags()
	initDriverFlags()
	initNetworkingFlags()
	if err := viper.BindPFlags(startCmd.Flags()); err != nil {
		exit.WithError("unable to bind flags", err)
	}

	RootCmd.AddCommand(startCmd)
}

// initMinikubeFlags includes commandline flags for minikube.
func initMinikubeFlags() {
	startCmd.Flags().Int(cpus, constants.DefaultCPUS, "Number of CPUs allocated to the minikube VM")
	startCmd.Flags().String(memory, constants.DefaultMemorySize, "Amount of RAM allocated to the minikube VM (format: <number>[<unit>], where unit = b, k, m or g)")
	startCmd.Flags().String(humanReadableDiskSize, constants.DefaultDiskSize, "Disk size allocated to the minikube VM (format: <number>[<unit>], where unit = b, k, m or g)")
	startCmd.Flags().Bool(downloadOnly, false, "If true, only download and cache files for later use - don't install or start anything.")
	startCmd.Flags().Bool(cacheImages, true, "If true, cache docker images for the current bootstrapper and load them into the machine. Always false with --vm-driver=none.")
	startCmd.Flags().String(isoURL, constants.DefaultISOURL, "Location of the minikube iso")
	startCmd.Flags().Bool(keepContext, constants.DefaultKeepContext, "This will keep the existing kubectl context and will create a minikube context.")
	startCmd.Flags().String(containerRuntime, "docker", "The container runtime to be used (docker, crio, containerd)")
	startCmd.Flags().Bool(createMount, false, "This will start the mount daemon and automatically mount files into minikube")
	startCmd.Flags().String(mountString, constants.DefaultMountDir+":"+constants.DefaultMountEndpoint, "The argument to pass the minikube mount command on start")
<<<<<<< HEAD
	startCmd.Flags().Bool(disableDriverMounts, false, "Disables the filesystem mounts provided by the hypervisors (vboxfs)")
	startCmd.Flags().String(isoURL, constants.DefaultISOURL, "Location of the minikube iso")
=======
	startCmd.Flags().String(criSocket, "", "The cri socket path to be used")
	startCmd.Flags().String(networkPlugin, "", "The name of the network plugin")
	startCmd.Flags().Bool(enableDefaultCNI, false, "Enable the default CNI plugin (/etc/cni/net.d/k8s.conf). Used in conjunction with \"--network-plugin=cni\"")
}

// initKubernetesFlags inits the commandline flags for kubernetes related options
func initKubernetesFlags() {
	startCmd.Flags().String(kubernetesVersion, constants.DefaultKubernetesVersion, "The kubernetes version that the minikube VM will use (ex: v1.2.3)")
	startCmd.Flags().Var(&extraOptions, "extra-config",
		`A set of key=value pairs that describe configuration that may be passed to different components.
		The key should be '.' separated, and the first part before the dot is the component to apply the configuration to.
		Valid components are: kubelet, kubeadm, apiserver, controller-manager, etcd, proxy, scheduler
		Valid kubeadm parameters: `+fmt.Sprintf("%s, %s", strings.Join(kubeadm.KubeadmExtraArgsWhitelist[kubeadm.KubeadmCmdParam], ", "), strings.Join(kubeadm.KubeadmExtraArgsWhitelist[kubeadm.KubeadmConfigParam], ",")))
	startCmd.Flags().String(featureGates, "", "A set of key=value pairs that describe feature gates for alpha/experimental features.")
	startCmd.Flags().String(dnsDomain, constants.ClusterDNSDomain, "The cluster dns domain name used in the kubernetes cluster")
	startCmd.Flags().Int(apiServerPort, pkgutil.APIServerPort, "The apiserver listening port")
	startCmd.Flags().String(apiServerName, constants.APIServerName, "The apiserver name which is used in the generated certificate for kubernetes.  This can be used if you want to make the apiserver available from outside the machine")
	startCmd.Flags().StringArrayVar(&apiServerNames, "apiserver-names", nil, "A set of apiserver names which are used in the generated certificate for kubernetes.  This can be used if you want to make the apiserver available from outside the machine")
	startCmd.Flags().IPSliceVar(&apiServerIPs, "apiserver-ips", nil, "A set of apiserver IP Addresses which are used in the generated certificate for kubernetes.  This can be used if you want to make the apiserver available from outside the machine")

}

// initDriverFlags inits the commandline flags for vm drivers
func initDriverFlags() {
>>>>>>> d15eb129
	startCmd.Flags().String(vmDriver, constants.DefaultVMDriver, fmt.Sprintf("VM driver is one of: %v", constants.SupportedVMDrivers))
	// kvm
	startCmd.Flags().String(kvmNetwork, "default", "The KVM network name. (only supported with KVM driver)")
	startCmd.Flags().String(kvmQemuURI, "qemu:///system", "The KVM QEMU connection URI. (works only with kvm2 driver on linux)")
	startCmd.Flags().Bool(kvmGPU, false, "Enable experimental NVIDIA GPU support in minikube")
	startCmd.Flags().Bool(kvmHidden, false, "Hide the hypervisor signature from the guest in minikube")
<<<<<<< HEAD
=======

	// virtualbox
	startCmd.Flags().String(hostOnlyCIDR, "192.168.99.1/24", "The CIDR to be used for the minikube VM (only supported with Virtualbox driver)")
	startCmd.Flags().Bool(dnsProxy, false, "Enable proxy for NAT DNS requests (virtualbox)")
	startCmd.Flags().Bool(hostDNSResolver, true, "Enable host resolver for NAT DNS requests (virtualbox)")
	startCmd.Flags().Bool(noVTXCheck, false, "Disable checking for the availability of hardware virtualization before the vm is started (virtualbox)")

	// hyperkit
	startCmd.Flags().StringSlice(vsockPorts, []string{}, "List of guest VSock ports that should be exposed as sockets on the host (Only supported on with hyperkit now).")
	startCmd.Flags().String(uuid, "", "Provide VM UUID to restore MAC address (only supported with Hyperkit driver).")
	startCmd.Flags().String(vpnkitSock, "", "Location of the VPNKit socket used for networking. If empty, disables Hyperkit VPNKitSock, if 'auto' uses Docker for Mac VPNKit connection, otherwise uses the specified VSock.")
>>>>>>> d15eb129
	startCmd.Flags().StringSlice(nfsShare, []string{}, "Local folders to share with Guest via NFS mounts (Only supported on with hyperkit now)")
	startCmd.Flags().String(nfsSharesRoot, "/nfsshares", "Where to root the NFS Shares (defaults to /nfsshares, only supported with hyperkit now)")

	// hyperv
	startCmd.Flags().String(hypervVirtualSwitch, "", "The hyperv virtual switch name. Defaults to first found. (only supported with HyperV driver)")

	// xhyveDiskDriver
	startCmd.Flags().String(xhyveDiskDriver, "ahci-hd", "The disk driver to use [ahci-hd|virtio-blk] (only supported with xhyve driver)")
	startCmd.Flags().Bool(disableDriverMounts, false, "Disables the filesystem mounts provided by the hypervisors (vboxfs, xhyve-9p)")

}

// initNetworkingFlags inits the commandline flags for connectivity related flags for start
func initNetworkingFlags() {
	startCmd.Flags().StringSliceVar(&insecureRegistry, "insecure-registry", nil, "Insecure Docker registries to pass to the Docker daemon.  The default service CIDR range will automatically be added.")
	startCmd.Flags().StringSliceVar(&registryMirror, "registry-mirror", nil, "Registry mirrors to pass to the Docker daemon")
	startCmd.Flags().String(imageRepository, "", "Alternative image repository to pull docker images from. This can be used when you have limited access to gcr.io. Set it to \"auto\" to let minikube decide one for you. For Chinese mainland users, you may use local gcr.io mirrors such as registry.cn-hangzhou.aliyuncs.com/google_containers")
	startCmd.Flags().String(imageMirrorCountry, "", "Country code of the image mirror to be used. Leave empty to use the global one. For Chinese mainland users, set it to cn")
	startCmd.Flags().String(serviceCIDR, pkgutil.DefaultServiceCIDR, "The CIDR to be used for service cluster IPs.")
	startCmd.Flags().StringArrayVar(&dockerEnv, "docker-env", nil, "Environment variables to pass to the Docker daemon. (format: key=value)")
	startCmd.Flags().StringArrayVar(&dockerOpt, "docker-opt", nil, "Specify arbitrary flags to pass to the Docker daemon. (format: key=value)")
}

// startCmd represents the start command
var startCmd = &cobra.Command{
	Use:   "start",
	Short: "Starts a local kubernetes cluster",
	Long:  "Starts a local kubernetes cluster",
	Run:   runStart,
}

// runStart handles the executes the flow of "minikube start"
func runStart(cmd *cobra.Command, args []string) {
	console.OutT(console.Happy, "minikube {{.version}} on {{.os}} ({{.arch}})", console.Arg{"version": version.GetVersion(), "os": runtime.GOOS, "arch": runtime.GOARCH})
	validateConfig()
	validateUser()

	k8sVersion, isUpgrade := getKubernetesVersion()
	config, err := generateConfig(cmd, k8sVersion)
	if err != nil {
		exit.WithError("Failed to generate config", err)
	}

	// For non-"none", the ISO is required to boot, so block until it is downloaded
	downloadISO(config)

	// With "none", images are persistently stored in Docker, so internal caching isn't necessary.
	skipCache(&config)

	// Now that the ISO is downloaded, pull images in the background while the VM boots.
	var cacheGroup errgroup.Group
	beginCacheImages(&cacheGroup, config.KubernetesConfig.ImageRepository, k8sVersion)

	// Abstraction leakage alert: startHost requires the config to be saved, to satistfy pkg/provision/buildroot.
	// Hence, saveConfig must be called before startHost, and again afterwards when we know the IP.
	if err := saveConfig(&config); err != nil {
		exit.WithError("Failed to save config", err)
	}

	validateDriverVersion(viper.GetString(vmDriver))
	// exits here in case of --download-only option.
	handleDownloadOnly(&cacheGroup, k8sVersion)
	mRunner, preExists, machineAPI, host := startMachine(&config)
	defer machineAPI.Close()
	// configure the runtime (docker, containerd, crio)
	cr := configureRuntimes(mRunner)
	showVersionInfo(k8sVersion, cr)
	waitCacheImages(&cacheGroup)

	// setup kube adm and certs and return bootstrapperx
	bs := setupKubeAdm(machineAPI, config.KubernetesConfig)
	// The kube config must be update must come before bootstrapping, otherwise health checks may use a stale IP
	kubeconfig := updateKubeConfig(host, &config)
	// pull images or restart cluster
	bootstrapCluster(bs, cr, mRunner, config.KubernetesConfig, preExists, isUpgrade)
	configureMounts()
	if err = loadCachedImagesInConfigFile(); err != nil {
		console.Failure("Unable to load cached images from config file.")
	}
	// special ops for none driver, like change minikube directory.
	prepareNone(viper.GetString(vmDriver))

	if err := bs.WaitCluster(config.KubernetesConfig); err != nil {
		exit.WithError("Wait failed", err)
	}
	showKubectlConnectInfo(kubeconfig)

}

func handleDownloadOnly(cacheGroup *errgroup.Group, k8sVersion string) {
	// If --download-only, complete the remaining downloads and exit.
	if !viper.GetBool(downloadOnly) {
		return
	}
	if err := doCacheBinaries(k8sVersion); err != nil {
		exit.WithError("Failed to cache binaries", err)
	}
	waitCacheImages(cacheGroup)
	if err := CacheImagesInConfigFile(); err != nil {
		exit.WithError("Failed to cache images", err)
	}
	console.OutStyle(console.Check, "Download complete!")
	os.Exit(0)

}

func startMachine(config *cfg.Config) (runner command.Runner, preExists bool, machineAPI libmachine.API, host *host.Host) {
	m, err := machine.NewAPIClient()
	if err != nil {
		exit.WithError("Failed to get machine client", err)
	}
	host, preExists = startHost(m, config.MachineConfig)

	ip := validateNetwork(host)
	// Bypass proxy for minikube's vm host ip
	err = proxy.ExcludeIP(ip)
	if err != nil {
		console.ErrT(console.FailureType, "Failed to set NO_PROXY Env. Please use `export NO_PROXY=$NO_PROXY,{{.ip}}`.", console.Arg{"ip": ip})
	}
	// Save IP to configuration file for subsequent use
	config.KubernetesConfig.NodeIP = ip
	if err := saveConfig(config); err != nil {
		exit.WithError("Failed to save config", err)
	}
	runner, err = machine.CommandRunner(host)
	if err != nil {
		exit.WithError("Failed to get command runner", err)
	}

	return runner, preExists, m, host
}

func getKubernetesVersion() (k8sVersion string, isUpgrade bool) {
	oldConfig, err := cfg.Load()
	if err != nil && !os.IsNotExist(err) {
		exit.WithCode(exit.Data, "Unable to load config: %v", err)
	}
	return validateKubernetesVersions(oldConfig)
}

func downloadISO(config cfg.Config) {
	if viper.GetString(vmDriver) != constants.DriverNone {
		if err := cluster.CacheISO(config.MachineConfig); err != nil {
			exit.WithError("Failed to cache ISO", err)
		}
	}
}

func skipCache(config *cfg.Config) {
	if viper.GetString(vmDriver) == constants.DriverNone {
		viper.Set(cacheImages, false)
		config.KubernetesConfig.ShouldLoadCachedImages = false
	}
}

func showVersionInfo(k8sVersion string, cr cruntime.Manager) {
	version, _ := cr.Version()
	console.OutT(cr.Style(), "Configuring environment for Kubernetes {{.k8sVersion}} on {{.runtime}} {{.runtimeVersion}}", console.Arg{"k8sVersion": k8sVersion, "runtime": cr.Name(), "runtimeVersion": version})
	for _, v := range dockerOpt {
		console.OutStyle(console.Option, "opt %s", v)
	}
	for _, v := range dockerEnv {
		console.OutStyle(console.Option, "env %s", v)
	}
}

func showKubectlConnectInfo(kubeconfig *pkgutil.KubeConfigSetup) {
	if kubeconfig.KeepContext {
		console.OutT(console.Kubectl, "To connect to this cluster, use: kubectl --context={{.name}}", console.Arg{"name": kubeconfig.ClusterName})
	} else {
		console.OutT(console.Ready, "Done! kubectl is now configured to use {{.name}}", console.Arg{"name": cfg.GetMachineName()})
	}
	_, err := exec.LookPath("kubectl")
	if err != nil {
		console.OutStyle(console.Tip, "For best results, install kubectl: https://kubernetes.io/docs/tasks/tools/install-kubectl/")
	}
}

func selectImageRepository(mirrorCountry string, k8sVersion string) (bool, string, error) {
	var tryCountries []string
	var fallback string
	glog.Infof("selecting image repository for country %s ...", mirrorCountry)

	if mirrorCountry != "" {
		localRepos, ok := constants.ImageRepositories[mirrorCountry]
		if !ok || len(localRepos) == 0 {
			return false, "", fmt.Errorf("invalid image mirror country code: %s", mirrorCountry)
		}

		tryCountries = append(tryCountries, mirrorCountry)

		// we'll use the first repository as fallback
		// when none of the mirrors in the given location is available
		fallback = localRepos[0]

	} else {
		// always make sure global is preferred
		tryCountries = append(tryCountries, "global")
		for k := range constants.ImageRepositories {
			if strings.ToLower(k) != "global" {
				tryCountries = append(tryCountries, k)
			}
		}
	}

	checkRepository := func(repo string) error {
		podInfraContainerImage, _ := constants.GetKubeadmCachedImages(repo, k8sVersion)

		ref, err := name.ParseReference(podInfraContainerImage, name.WeakValidation)
		if err != nil {
			return err
		}

		_, err = remote.Image(ref, remote.WithAuthFromKeychain(authn.DefaultKeychain))
		return err
	}

	for _, code := range tryCountries {
		localRepos := constants.ImageRepositories[code]
		for _, repo := range localRepos {
			err := checkRepository(repo)
			if err == nil {
				return true, repo, nil
			}
		}
	}

	return false, fallback, nil
}

// validerUser validates minikube is run by the recommended user (privileged or regular)
func validateUser() {
	u, err := user.Current()
	d := viper.GetString(vmDriver)
	// Check if minikube needs to run with sudo or not.
	if err == nil {
		if d == constants.DriverNone && u.Name != "root" {
			exit.Usage("Please run with sudo. the vm-driver %q requires sudo.", constants.DriverNone)

		} else if u.Name == "root" && !(d == constants.DriverHyperv || d == constants.DriverNone) {
			console.OutT(console.WarningType, "Please don't run minikube as root or with 'sudo' privileges. It isn't necessary with {{.driver}} driver.", console.Arg{"driver": d})
		}

	} else {
		glog.Errorf("Error getting the current user: %v", err)
	}

}

// validateConfig validates the supplied configuration against known bad combinations
func validateConfig() {
	diskSizeMB := pkgutil.CalculateSizeInMB(viper.GetString(humanReadableDiskSize))
	if diskSizeMB < pkgutil.CalculateSizeInMB(constants.MinimumDiskSize) {
		exit.WithCode(exit.Config, "Requested disk size (%dMB) is less than minimum of (%dMB)", diskSizeMB, pkgutil.CalculateSizeInMB(constants.MinimumDiskSize))
	}

	err := autoSetOptions(viper.GetString(vmDriver))
	if err != nil {
		glog.Errorf("Error autoSetOptions : %v", err)
	}

	memorySizeMB := pkgutil.CalculateSizeInMB(viper.GetString(memory))
	if memorySizeMB < pkgutil.CalculateSizeInMB(constants.MinimumMemorySize) {
		exit.Usage("Requested memory allocation (%dMB) is less than the minimum allowed of %dMB", memorySizeMB, pkgutil.CalculateSizeInMB(constants.MinimumMemorySize))
	}
	if memorySizeMB < pkgutil.CalculateSizeInMB(constants.DefaultMemorySize) {
		console.OutT(console.Notice, "Requested memory allocation ({{.memory}}MB) is less than the default memory allocation of {{.default}}MB. Beware that minikube might not work correctly or crash unexpectedly.", console.Arg{"memory": memorySizeMB, "default": pkgutil.CalculateSizeInMB(constants.DefaultMemorySize)})
	}

	// check that kubeadm extra args contain only whitelisted parameters
	for param := range extraOptions.AsMap().Get(kubeadm.Kubeadm) {
		if !pkgutil.ContainsString(kubeadm.KubeadmExtraArgsWhitelist[kubeadm.KubeadmCmdParam], param) &&
			!pkgutil.ContainsString(kubeadm.KubeadmExtraArgsWhitelist[kubeadm.KubeadmConfigParam], param) {
			exit.Usage("Sorry, the kubeadm.%s parameter is currently not supported by --extra-config", param)
		}
	}

	validateRegistryMirror()
}

// This function validates if the --registry-mirror
// args match the format of http://localhost
func validateRegistryMirror() {

	if len(registryMirror) > 0 {
		for _, loc := range registryMirror {
			URL, err := url.Parse(loc)
			if err != nil {
				glog.Errorln("Error Parsing URL: ", err)
			}
			if (URL.Scheme != "http" && URL.Scheme != "https") || URL.Path != "" {
				exit.Usage("Sorry, url provided with --registry-mirror flag is invalid %q", loc)
			}

		}
	}
}

// doCacheBinaries caches Kubernetes binaries in the foreground
func doCacheBinaries(k8sVersion string) error {
	return machine.CacheBinariesForBootstrapper(k8sVersion, viper.GetString(cmdcfg.Bootstrapper))
}

// beginCacheImages caches Docker images in the background
func beginCacheImages(g *errgroup.Group, imageRepository string, k8sVersion string) {
	if !viper.GetBool(cacheImages) {
		return
	}

	g.Go(func() error {
		return machine.CacheImagesForBootstrapper(imageRepository, k8sVersion, viper.GetString(cmdcfg.Bootstrapper))
	})
}

// waitCacheImages blocks until the image cache jobs complete
func waitCacheImages(g *errgroup.Group) {
	if !viper.GetBool(cacheImages) {
		return
	}
	if err := g.Wait(); err != nil {
		glog.Errorln("Error caching images: ", err)
	}
}

// generateConfig generates cfg.Config based on flags and supplied arguments
func generateConfig(cmd *cobra.Command, k8sVersion string) (cfg.Config, error) {
	r, err := cruntime.New(cruntime.Config{Type: viper.GetString(containerRuntime)})
	if err != nil {
		return cfg.Config{}, err
	}

	// Pick good default values for --network-plugin and --enable-default-cni based on runtime.
	selectedEnableDefaultCNI := viper.GetBool(enableDefaultCNI)
	selectedNetworkPlugin := viper.GetString(networkPlugin)
	if r.DefaultCNI() && !cmd.Flags().Changed(networkPlugin) {
		selectedNetworkPlugin = "cni"
		if !cmd.Flags().Changed(enableDefaultCNI) {
			selectedEnableDefaultCNI = true
		}
	}

	// Feed Docker our host proxy environment by default, so that it can pull images
	if _, ok := r.(*cruntime.Docker); ok {
		if !cmd.Flags().Changed("docker-env") {
			for _, k := range proxy.EnvVars {
				if v := os.Getenv(k); v != "" {
					// convert https_proxy to HTTPS_PROXY for linux
					// TODO (@medyagh): if user has both http_proxy & HTTPS_PROXY set merge them.
					k = strings.ToUpper(k)
					dockerEnv = append(dockerEnv, fmt.Sprintf("%s=%s", k, v))
				}
			}
		}
	}

	repository := viper.GetString(imageRepository)
	mirrorCountry := strings.ToLower(viper.GetString(imageMirrorCountry))
	if strings.ToLower(repository) == "auto" || mirrorCountry != "" {
		found, autoSelectedRepository, err := selectImageRepository(mirrorCountry, k8sVersion)
		if err != nil {
			exit.WithError("Failed to check main repository and mirrors for images for images", err)
		}

		if !found {
			if autoSelectedRepository == "" {
				exit.WithCode(exit.Failure, "None of known repositories is accessible. Consider specifying an alternative image repository with --image-repository flag")
			} else {
				console.Warning("None of known repositories in your location is accessible. Use %s as fallback.", autoSelectedRepository)
			}
		}

		repository = autoSelectedRepository
	}

	if repository != "" {
		console.OutT(console.SuccessType, "Using image repository {{.name}}", console.Arg{"name": repository})
	}

	cfg := cfg.Config{
		MachineConfig: cfg.MachineConfig{
			KeepContext:         viper.GetBool(keepContext),
			MinikubeISO:         viper.GetString(isoURL),
			Memory:              pkgutil.CalculateSizeInMB(viper.GetString(memory)),
			CPUs:                viper.GetInt(cpus),
			DiskSize:            pkgutil.CalculateSizeInMB(viper.GetString(humanReadableDiskSize)),
			VMDriver:            viper.GetString(vmDriver),
			ContainerRuntime:    viper.GetString(containerRuntime),
			HyperkitVpnKitSock:  viper.GetString(vpnkitSock),
			HyperkitVSockPorts:  viper.GetStringSlice(vsockPorts),
			NFSShare:            viper.GetStringSlice(nfsShare),
			NFSSharesRoot:       viper.GetString(nfsSharesRoot),
			DockerEnv:           dockerEnv,
			DockerOpt:           dockerOpt,
			InsecureRegistry:    insecureRegistry,
			RegistryMirror:      registryMirror,
			HostOnlyCIDR:        viper.GetString(hostOnlyCIDR),
			HypervVirtualSwitch: viper.GetString(hypervVirtualSwitch),
			KVMNetwork:          viper.GetString(kvmNetwork),
			KVMQemuURI:          viper.GetString(kvmQemuURI),
			KVMGPU:              viper.GetBool(kvmGPU),
			KVMHidden:           viper.GetBool(kvmHidden),
			Downloader:          pkgutil.DefaultDownloader{},
			DisableDriverMounts: viper.GetBool(disableDriverMounts),
			UUID:                viper.GetString(uuid),
			NoVTXCheck:          viper.GetBool(noVTXCheck),
			DNSProxy:            viper.GetBool(dnsProxy),
			HostDNSResolver:     viper.GetBool(hostDNSResolver),
		},
		KubernetesConfig: cfg.KubernetesConfig{
			KubernetesVersion:      k8sVersion,
			NodePort:               viper.GetInt(apiServerPort),
			NodeName:               constants.DefaultNodeName,
			APIServerName:          viper.GetString(apiServerName),
			APIServerNames:         apiServerNames,
			APIServerIPs:           apiServerIPs,
			DNSDomain:              viper.GetString(dnsDomain),
			FeatureGates:           viper.GetString(featureGates),
			ContainerRuntime:       viper.GetString(containerRuntime),
			CRISocket:              viper.GetString(criSocket),
			NetworkPlugin:          selectedNetworkPlugin,
			ServiceCIDR:            viper.GetString(serviceCIDR),
			ImageRepository:        repository,
			ExtraOptions:           extraOptions,
			ShouldLoadCachedImages: viper.GetBool(cacheImages),
			EnableDefaultCNI:       selectedEnableDefaultCNI,
		},
	}
	return cfg, nil
}

// autoSetOptions sets the options needed for specific vm-driver automatically.
func autoSetOptions(vmDriver string) error {
	//  options for none driver
	if vmDriver == constants.DriverNone {
		if o := none.AutoOptions(); o != "" {
			return extraOptions.Set(o)
		}
	}
	return nil
}

// prepareNone prepares the user and host for the joy of the "none" driver
func prepareNone(vmDriver string) {
	if vmDriver != constants.DriverNone {
		return
	}
	console.OutStyle(console.StartingNone, "Configuring local host environment ...")
	if viper.GetBool(cfg.WantNoneDriverWarning) {
		console.OutLn("")
		console.Warning("The 'none' driver provides limited isolation and may reduce system security and reliability.")
		console.Warning("For more information, see:")
		console.OutStyle(console.URL, "https://github.com/kubernetes/minikube/blob/master/docs/vmdriver-none.md")
		console.OutLn("")
	}

	if os.Getenv("CHANGE_MINIKUBE_NONE_USER") == "" {
		home := os.Getenv("HOME")
		console.Warning("kubectl and minikube configuration will be stored in %s", home)
		console.Warning("To use kubectl or minikube commands as your own user, you may")
		console.Warning("need to relocate them. For example, to overwrite your own settings:")

		console.OutLn("")
		console.OutStyle(console.Command, "sudo mv %s/.kube %s/.minikube $HOME", home, home)
		console.OutStyle(console.Command, "sudo chown -R $USER $HOME/.kube $HOME/.minikube")
		console.OutLn("")

		console.OutStyle(console.Tip, "This can also be done automatically by setting the env var CHANGE_MINIKUBE_NONE_USER=true")
	}

	if err := pkgutil.MaybeChownDirRecursiveToMinikubeUser(constants.GetMinipath()); err != nil {
		exit.WithCode(exit.Permissions, "Failed to chown %s: %v", constants.GetMinipath(), err)
	}
}

// startHost starts a new minikube host using a VM or None
func startHost(api libmachine.API, mc cfg.MachineConfig) (*host.Host, bool) {
	exists, err := api.Exists(cfg.GetMachineName())
	if err != nil {
		exit.WithError("Failed to check if machine exists", err)
	}

	var host *host.Host
	start := func() (err error) {
		host, err = cluster.StartHost(api, mc)
		if err != nil {
			glog.Errorf("StartHost: %v", err)
		}
		return err
	}
	if err = pkgutil.RetryAfter(3, start, 2*time.Second); err != nil {
		exit.WithError("Unable to start VM", err)
	}
	return host, exists
}

// validateNetwork tries to catch network problems as soon as possible
func validateNetwork(h *host.Host) string {
	ip, err := h.Driver.GetIP()
	if err != nil {
		exit.WithError("Unable to get VM IP address", err)
	}

	optSeen := false
	warnedOnce := false
	for _, k := range proxy.EnvVars {
		if v := os.Getenv(k); v != "" {
			if !optSeen {
				console.OutStyle(console.Internet, "Found network options:")
				optSeen = true
			}
			console.OutStyle(console.Option, "%s=%s", k, v)
			ipExcluded := proxy.IsIPExcluded(ip) // Skip warning if minikube ip is already in NO_PROXY
			k = strings.ToUpper(k)               // for http_proxy & https_proxy
			if (k == "HTTP_PROXY" || k == "HTTPS_PROXY") && !ipExcluded && !warnedOnce {
				console.Warning("You appear to be using a proxy, but your NO_PROXY environment does not include the minikube IP (%s). Please see https://github.com/kubernetes/minikube/blob/master/docs/http_proxy.md for more details", ip)
				warnedOnce = true
			}
		}
	}

	// Here is where we should be checking connectivity to/from the VM
	return ip
}

// validateKubernetesVersions ensures that the requested version is reasonable
func validateKubernetesVersions(old *cfg.Config) (string, bool) {
	rawVersion := viper.GetString(kubernetesVersion)
	isUpgrade := false
	if rawVersion == "" {
		rawVersion = constants.DefaultKubernetesVersion
	}

	nvs, err := semver.Make(strings.TrimPrefix(rawVersion, version.VersionPrefix))
	if err != nil {
		exit.WithCode(exit.Data, "Unable to parse %q: %v", rawVersion, err)
	}
	nv := version.VersionPrefix + nvs.String()

	if old == nil || old.KubernetesConfig.KubernetesVersion == "" {
		return nv, isUpgrade
	}

	ovs, err := semver.Make(strings.TrimPrefix(old.KubernetesConfig.KubernetesVersion, version.VersionPrefix))
	if err != nil {
		glog.Errorf("Error parsing old version %q: %v", old.KubernetesConfig.KubernetesVersion, err)
	}

	if nvs.LT(ovs) {
		nv = version.VersionPrefix + ovs.String()
		console.ErrT(console.Conflict, "Kubernetes downgrade is not supported, will continue to use {{.version}}", console.Arg{"version": nv})
		return nv, isUpgrade
	}
	if nvs.GT(ovs) {
		console.OutT(console.ThumbsUp, "minikube will upgrade the local cluster from Kubernetes {{.old}} to {{.new}}", console.Arg{"old": ovs, "new": nvs})
		isUpgrade = true
	}
	return nv, isUpgrade
}

// setupKubeAdm adds any requested files into the VM before Kubernetes is started
func setupKubeAdm(mAPI libmachine.API, kc cfg.KubernetesConfig) bootstrapper.Bootstrapper {
	bs, err := getClusterBootstrapper(mAPI, viper.GetString(cmdcfg.Bootstrapper))
	if err != nil {
		exit.WithError("Failed to get bootstrapper", err)
	}
	for _, eo := range extraOptions {
		console.OutStyle(console.Option, "%s.%s=%s", eo.Component, eo.Key, eo.Value)
	}
	// Loads cached images, generates config files, download binaries
	if err := bs.UpdateCluster(kc); err != nil {
		exit.WithError("Failed to update cluster", err)
	}
	if err := bs.SetupCerts(kc); err != nil {
		exit.WithError("Failed to setup certs", err)
	}
	return bs
}

// updateKubeConfig sets up kubectl
func updateKubeConfig(h *host.Host, c *cfg.Config) *pkgutil.KubeConfigSetup {
	addr, err := h.Driver.GetURL()
	if err != nil {
		exit.WithError("Failed to get driver URL", err)
	}
	addr = strings.Replace(addr, "tcp://", "https://", -1)
	addr = strings.Replace(addr, ":2376", ":"+strconv.Itoa(c.KubernetesConfig.NodePort), -1)
	if c.KubernetesConfig.APIServerName != constants.APIServerName {
		addr = strings.Replace(addr, c.KubernetesConfig.NodeIP, c.KubernetesConfig.APIServerName, -1)
	}

	kcs := &pkgutil.KubeConfigSetup{
		ClusterName:          cfg.GetMachineName(),
		ClusterServerAddress: addr,
		ClientCertificate:    constants.MakeMiniPath("client.crt"),
		ClientKey:            constants.MakeMiniPath("client.key"),
		CertificateAuthority: constants.MakeMiniPath("ca.crt"),
		KeepContext:          viper.GetBool(keepContext),
		EmbedCerts:           viper.GetBool(embedCerts),
	}
	kcs.SetKubeConfigFile(cmdutil.GetKubeConfigPath())
	if err := pkgutil.SetupKubeConfig(kcs); err != nil {
		exit.WithError("Failed to setup kubeconfig", err)
	}
	return kcs
}

// configureRuntimes does what needs to happen to get a runtime going.
func configureRuntimes(runner cruntime.CommandRunner) cruntime.Manager {
	config := cruntime.Config{Type: viper.GetString(containerRuntime), Runner: runner}
	cr, err := cruntime.New(config)
	if err != nil {
		exit.WithError(fmt.Sprintf("Failed runtime for %+v", config), err)
	}

	disableOthers := true
	if viper.GetString(vmDriver) == constants.DriverNone {
		disableOthers = false
	}
	err = cr.Enable(disableOthers)
	if err != nil {
		exit.WithError("Failed to enable container runtime", err)
	}

	return cr
}

// bootstrapCluster starts Kubernetes using the chosen bootstrapper
func bootstrapCluster(bs bootstrapper.Bootstrapper, r cruntime.Manager, runner command.Runner, kc cfg.KubernetesConfig, preexisting bool, isUpgrade bool) {
	// hum. bootstrapper.Bootstrapper should probably have a Name function.
	bsName := viper.GetString(cmdcfg.Bootstrapper)

	if isUpgrade || !preexisting {
		console.OutStyle(console.Pulling, "Pulling images ...")
		if err := bs.PullImages(kc); err != nil {
			console.OutT(console.FailureType, "Unable to pull images, which may be OK: {{.error}}", console.Arg{"error": err})
		}
	}

	if preexisting {
		console.OutT(console.Restarting, "Relaunching Kubernetes {{.version}} using {{.bootstrapper}} ... ", console.Arg{"version": kc.KubernetesVersion, "bootstrapper": bsName})
		if err := bs.RestartCluster(kc); err != nil {
			exit.WithLogEntries("Error restarting cluster", err, logs.FindProblems(r, bs, runner))
		}
		return
	}

	console.OutStyle(console.Launch, "Launching Kubernetes ... ")
	if err := bs.StartCluster(kc); err != nil {
		exit.WithLogEntries("Error starting cluster", err, logs.FindProblems(r, bs, runner))
	}
}

// configureMounts configures any requested filesystem mounts
func configureMounts() {
	if !viper.GetBool(createMount) {
		return
	}

	console.OutT(console.Mounting, "Creating mount {{.name}} ...", console.Arg{"name": viper.GetString(mountString)})
	path := os.Args[0]
	mountDebugVal := 0
	if glog.V(8) {
		mountDebugVal = 1
	}
	mountCmd := exec.Command(path, "mount", fmt.Sprintf("--v=%d", mountDebugVal), viper.GetString(mountString))
	mountCmd.Env = append(os.Environ(), constants.IsMinikubeChildProcess+"=true")
	if glog.V(8) {
		mountCmd.Stdout = os.Stdout
		mountCmd.Stderr = os.Stderr
	}
	if err := mountCmd.Start(); err != nil {
		exit.WithError("Error starting mount", err)
	}
	if err := ioutil.WriteFile(filepath.Join(constants.GetMinipath(), constants.MountProcessFileName), []byte(strconv.Itoa(mountCmd.Process.Pid)), 0644); err != nil {
		exit.WithError("Error writing mount pid", err)
	}
}

// saveConfig saves profile cluster configuration in $MINIKUBE_HOME/profiles/<profilename>/config.json
func saveConfig(clusterConfig *cfg.Config) error {
	data, err := json.MarshalIndent(clusterConfig, "", "    ")
	if err != nil {
		return err
	}
	glog.Infof("Saving config:\n%s", data)
	path := constants.GetProfileFile(viper.GetString(cfg.MachineProfile))
	if err := os.MkdirAll(filepath.Dir(path), 0700); err != nil {
		return err
	}

	// If no config file exists, don't worry about swapping paths
	if _, err := os.Stat(path); os.IsNotExist(err) {
		if err := ioutil.WriteFile(path, data, 0600); err != nil {
			return err
		}
		return nil
	}

	tf, err := ioutil.TempFile(filepath.Dir(path), "config.json.tmp")
	if err != nil {
		return err
	}
	defer os.Remove(tf.Name())

	if err = ioutil.WriteFile(tf.Name(), data, 0600); err != nil {
		return err
	}

	if err = tf.Close(); err != nil {
		return err
	}

	if err = os.Remove(path); err != nil {
		return err
	}

	if err = os.Rename(tf.Name(), path); err != nil {
		return err
	}
	return nil
}

func validateDriverVersion(vmDriver string) {
	if vmDriver == constants.DriverKvm2 {
		cmd := exec.Command("docker-machine-driver-kvm2", "version")
		output, err := cmd.Output()

		// we don't want to fail if an error was returned,
		// libmachine has a nice message for the user if the driver isn't present
		if err != nil {
			console.Warning("Error checking driver version: %v", err)
			return
		}

		v := extractVMDriverVersion(string(output))

		// if the driver doesn't have return any version, it is really old, we force a upgrade.
		if len(v) == 0 {
			exit.WithCode(exit.Failure, "Please upgrade the 'docker-machine-driver-kvm2'. %s", constants.KVMDocumentation)
		}

		vmDriverVersion, err := semver.Make(v)
		if err != nil {
			console.Warning("Error parsing vmDriver version: %v", err)
			return
		}

		minikubeVersion, err := version.GetSemverVersion()
		if err != nil {
			console.Warning("Error parsing minukube version: %v", err)
			return
		}

		if vmDriverVersion.LT(minikubeVersion) {
			console.Warning("The 'docker-machine-driver-kvm2' version is old. Please consider upgrading. %s", constants.KVMDocumentation)
		}
	}
}

// extractVMDriverVersion extracts the driver version.
// KVM and Hyperkit drivers support the 'version' command, that display the information as:
// version: vX.X.X
// commit: XXXX
// This method returns the version 'vX.X.X' or empty if the version isn't found.
func extractVMDriverVersion(s string) string {
	versionRegex := regexp.MustCompile(`version:(.*)`)
	matches := versionRegex.FindStringSubmatch(s)

	if len(matches) != 2 {
		return ""
	}

	v := strings.TrimSpace(matches[1])
	return strings.TrimPrefix(v, version.VersionPrefix)
}<|MERGE_RESOLUTION|>--- conflicted
+++ resolved
@@ -137,10 +137,6 @@
 	startCmd.Flags().String(containerRuntime, "docker", "The container runtime to be used (docker, crio, containerd)")
 	startCmd.Flags().Bool(createMount, false, "This will start the mount daemon and automatically mount files into minikube")
 	startCmd.Flags().String(mountString, constants.DefaultMountDir+":"+constants.DefaultMountEndpoint, "The argument to pass the minikube mount command on start")
-<<<<<<< HEAD
-	startCmd.Flags().Bool(disableDriverMounts, false, "Disables the filesystem mounts provided by the hypervisors (vboxfs)")
-	startCmd.Flags().String(isoURL, constants.DefaultISOURL, "Location of the minikube iso")
-=======
 	startCmd.Flags().String(criSocket, "", "The cri socket path to be used")
 	startCmd.Flags().String(networkPlugin, "", "The name of the network plugin")
 	startCmd.Flags().Bool(enableDefaultCNI, false, "Enable the default CNI plugin (/etc/cni/net.d/k8s.conf). Used in conjunction with \"--network-plugin=cni\"")
@@ -165,15 +161,13 @@
 
 // initDriverFlags inits the commandline flags for vm drivers
 func initDriverFlags() {
->>>>>>> d15eb129
 	startCmd.Flags().String(vmDriver, constants.DefaultVMDriver, fmt.Sprintf("VM driver is one of: %v", constants.SupportedVMDrivers))
-	// kvm
+
+	// kvm2
 	startCmd.Flags().String(kvmNetwork, "default", "The KVM network name. (only supported with KVM driver)")
 	startCmd.Flags().String(kvmQemuURI, "qemu:///system", "The KVM QEMU connection URI. (works only with kvm2 driver on linux)")
 	startCmd.Flags().Bool(kvmGPU, false, "Enable experimental NVIDIA GPU support in minikube")
 	startCmd.Flags().Bool(kvmHidden, false, "Hide the hypervisor signature from the guest in minikube")
-<<<<<<< HEAD
-=======
 
 	// virtualbox
 	startCmd.Flags().String(hostOnlyCIDR, "192.168.99.1/24", "The CIDR to be used for the minikube VM (only supported with Virtualbox driver)")
@@ -185,17 +179,11 @@
 	startCmd.Flags().StringSlice(vsockPorts, []string{}, "List of guest VSock ports that should be exposed as sockets on the host (Only supported on with hyperkit now).")
 	startCmd.Flags().String(uuid, "", "Provide VM UUID to restore MAC address (only supported with Hyperkit driver).")
 	startCmd.Flags().String(vpnkitSock, "", "Location of the VPNKit socket used for networking. If empty, disables Hyperkit VPNKitSock, if 'auto' uses Docker for Mac VPNKit connection, otherwise uses the specified VSock.")
->>>>>>> d15eb129
 	startCmd.Flags().StringSlice(nfsShare, []string{}, "Local folders to share with Guest via NFS mounts (Only supported on with hyperkit now)")
 	startCmd.Flags().String(nfsSharesRoot, "/nfsshares", "Where to root the NFS Shares (defaults to /nfsshares, only supported with hyperkit now)")
 
 	// hyperv
 	startCmd.Flags().String(hypervVirtualSwitch, "", "The hyperv virtual switch name. Defaults to first found. (only supported with HyperV driver)")
-
-	// xhyveDiskDriver
-	startCmd.Flags().String(xhyveDiskDriver, "ahci-hd", "The disk driver to use [ahci-hd|virtio-blk] (only supported with xhyve driver)")
-	startCmd.Flags().Bool(disableDriverMounts, false, "Disables the filesystem mounts provided by the hypervisors (vboxfs, xhyve-9p)")
-
 }
 
 // initNetworkingFlags inits the commandline flags for connectivity related flags for start
