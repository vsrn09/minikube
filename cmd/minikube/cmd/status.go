/*
Copyright 2016 The Kubernetes Authors All rights reserved.

Licensed under the Apache License, Version 2.0 (the "License");
you may not use this file except in compliance with the License.
You may obtain a copy of the License at

    http://www.apache.org/licenses/LICENSE-2.0

Unless required by applicable law or agreed to in writing, software
distributed under the License is distributed on an "AS IS" BASIS,
WITHOUT WARRANTIES OR CONDITIONS OF ANY KIND, either express or implied.
See the License for the specific language governing permissions and
limitations under the License.
*/

package cmd

import (
	"encoding/json"
	"fmt"
	"io"
	"os"
	"strings"
	"text/template"

	"github.com/docker/machine/libmachine"
	"github.com/docker/machine/libmachine/state"
	"github.com/golang/glog"
	"github.com/pkg/errors"
	"github.com/spf13/cobra"
	"github.com/spf13/viper"
	"k8s.io/minikube/pkg/minikube/bootstrapper/bsutil/kverify"
	"k8s.io/minikube/pkg/minikube/cluster"
	"k8s.io/minikube/pkg/minikube/config"
	"k8s.io/minikube/pkg/minikube/constants"
	"k8s.io/minikube/pkg/minikube/driver"
	"k8s.io/minikube/pkg/minikube/exit"
	"k8s.io/minikube/pkg/minikube/kubeconfig"
	"k8s.io/minikube/pkg/minikube/machine"
	"k8s.io/minikube/pkg/minikube/out"
)

var statusFormat string
var output string

const (
	// # Additional states used by kubeconfig:

	// Configured means configured
	Configured = "Configured" // ~state.Saved
	// Misconfigured means misconfigured
	Misconfigured = "Misconfigured" // ~state.Error

	// # Additional states used for clarity:

	// Nonexistent means nonexistent
	Nonexistent = "Nonexistent" // ~state.None
	// Irrelevant is used for statuses that aren't meaningful for worker nodes
	Irrelevant = "Irrelevant"
)

// Status holds string representations of component states
type Status struct {
	Name       string
	Host       string
	Kubelet    string
	APIServer  string
	Kubeconfig string
}

const (
	minikubeNotRunningStatusFlag = 1 << 0
	clusterNotRunningStatusFlag  = 1 << 1
	k8sNotRunningStatusFlag      = 1 << 2
	defaultStatusFormat          = `{{.Name}}
host: {{.Host}}
kubelet: {{.Kubelet}}
apiserver: {{.APIServer}}
kubeconfig: {{.Kubeconfig}}
`
)

// statusCmd represents the status command
var statusCmd = &cobra.Command{
	Use:   "status",
	Short: "Gets the status of a local kubernetes cluster",
	Long: `Gets the status of a local kubernetes cluster.
	Exit status contains the status of minikube's VM, cluster and kubernetes encoded on it's bits in this order from right to left.
	Eg: 7 meaning: 1 (for minikube NOK) + 2 (for cluster NOK) + 4 (for kubernetes NOK)`,
	Run: func(cmd *cobra.Command, args []string) {

		if output != "text" && statusFormat != defaultStatusFormat {
			exit.UsageT("Cannot use both --output and --format options")
		}

		api, err := machine.NewAPIClient()
		if err != nil {
			exit.WithCodeT(exit.Unavailable, "Error getting client: {{.error}}", out.V{"error": err})
		}
		defer api.Close()

<<<<<<< HEAD
		cluster := viper.GetString(config.MachineProfile)
		cc, err := config.Load(cluster)
=======
		cc, err := config.Load(viper.GetString(config.ProfileName))
		if err != nil {
			exit.WithError("getting config", err)
		}

		cp, err := config.PrimaryControlPlane(*cc)
		if err != nil {
			exit.WithError("getting primary control plane", err)
		}

		machineName := driver.MachineName(*cc, cp)
		st, err := status(api, machineName)
>>>>>>> ba199678
		if err != nil {
			exit.WithError("getting config", err)
		}

		var st *Status
		for _, n := range cc.Nodes {
			machineName := driver.MachineName(cluster, n.Name)
			st, err = status(api, machineName, n.ControlPlane)
			if err != nil {
				glog.Errorf("status error: %v", err)
			}
			if st.Host == Nonexistent {
				glog.Errorf("The %q host does not exist!", machineName)
			}

			switch strings.ToLower(output) {
			case "text":
				if err := statusText(st, os.Stdout); err != nil {
					exit.WithError("status text failure", err)
				}
			case "json":
				if err := statusJSON(st, os.Stdout); err != nil {
					exit.WithError("status json failure", err)
				}
			default:
				exit.WithCodeT(exit.BadUsage, fmt.Sprintf("invalid output format: %s. Valid values: 'text', 'json'", output))
			}
		}

		os.Exit(exitCode(st))
	},
}

func exitCode(st *Status) int {
	c := 0
	if st.Host != state.Running.String() {
		c |= minikubeNotRunningStatusFlag
	}
	if (st.APIServer != state.Running.String() && st.APIServer != Irrelevant) || st.Kubelet != state.Running.String() {
		c |= clusterNotRunningStatusFlag
	}
	if st.Kubeconfig != Configured && st.Kubeconfig != Irrelevant {
		c |= k8sNotRunningStatusFlag
	}
	return c
}

func status(api libmachine.API, name string, controlPlane bool) (*Status, error) {

	profile := strings.Split(name, "-")[0]
	node := strings.Split(name, "-")[1]

	st := &Status{
		Name:       node,
		Host:       Nonexistent,
		APIServer:  Nonexistent,
		Kubelet:    Nonexistent,
		Kubeconfig: Nonexistent,
	}

	hs, err := machine.GetHostStatus(api, name)
	glog.Infof("%s host status = %q (err=%v)", name, hs, err)
	if err != nil {
		return st, errors.Wrap(err, "host")
	}

	// We have no record of this host. Return nonexistent struct
	if hs == state.None.String() {
		return st, nil
	}
	st.Host = hs

	// If it's not running, quickly bail out rather than delivering conflicting messages
	if st.Host != state.Running.String() {
		glog.Infof("host is not running, skipping remaining checks")
		st.APIServer = st.Host
		st.Kubelet = st.Host
		st.Kubeconfig = st.Host
		return st, nil
	}

	// We have a fully operational host, now we can check for details
	ip, err := cluster.GetHostDriverIP(api, name)
	if err != nil {
		glog.Errorln("Error host driver ip status:", err)
		st.APIServer = state.Error.String()
		return st, err
	}

	port, err := kubeconfig.Port(name)
	if err != nil {
		glog.Warningf("unable to get port: %v", err)
		port = constants.APIServerPort
	}

	st.Kubeconfig = Misconfigured
	if !controlPlane {
		st.Kubeconfig = Irrelevant
		st.APIServer = Irrelevant
	}

	if st.Kubeconfig != Irrelevant {
		ok, err := kubeconfig.IsClusterInConfig(ip, profile)
		glog.Infof("%s is in kubeconfig at ip %s: %v (err=%v)", name, ip, ok, err)
		if ok {
			st.Kubeconfig = Configured
		}
	}

	host, err := machine.CheckIfHostExistsAndLoad(api, name)
	if err != nil {
		return st, err
	}

	cr, err := machine.CommandRunner(host)
	if err != nil {
		return st, err
	}

	stk, err := kverify.KubeletStatus(cr)
	glog.Infof("%s kubelet status = %s (err=%v)", name, stk, err)

	if err != nil {
		glog.Warningf("kubelet err: %v", err)
		st.Kubelet = state.Error.String()
	} else {
		st.Kubelet = stk.String()
	}

	if st.APIServer != Irrelevant {
		sta, err := kverify.APIServerStatus(cr, ip, port)
		glog.Infof("%s apiserver status = %s (err=%v)", name, stk, err)

		if err != nil {
			glog.Errorln("Error apiserver status:", err)
			st.APIServer = state.Error.String()
		} else {
			st.APIServer = sta.String()
		}
	}

	return st, nil
}

func init() {
	statusCmd.Flags().StringVarP(&statusFormat, "format", "f", defaultStatusFormat,
		`Go template format string for the status output.  The format for Go templates can be found here: https://golang.org/pkg/text/template/
For the list accessible variables for the template, see the struct values here: https://godoc.org/k8s.io/minikube/cmd/minikube/cmd#Status`)
	statusCmd.Flags().StringVarP(&output, "output", "o", "text",
		`minikube status --output OUTPUT. json, text`)
}

func statusText(st *Status, w io.Writer) error {
	tmpl, err := template.New("status").Parse(statusFormat)
	if err != nil {
		return err
	}
	if err := tmpl.Execute(w, st); err != nil {
		return err
	}
	if st.Kubeconfig == Misconfigured {
		_, err := w.Write([]byte("\nWARNING: Your kubectl is pointing to stale minikube-vm.\nTo fix the kubectl context, run `minikube update-context`\n"))
		return err
	}
	return nil
}

func statusJSON(st *Status, w io.Writer) error {
	js, err := json.Marshal(st)
	if err != nil {
		return err
	}
	_, err = w.Write(js)
	return err
}<|MERGE_RESOLUTION|>--- conflicted
+++ resolved
@@ -100,30 +100,14 @@
 		}
 		defer api.Close()
 
-<<<<<<< HEAD
-		cluster := viper.GetString(config.MachineProfile)
-		cc, err := config.Load(cluster)
-=======
 		cc, err := config.Load(viper.GetString(config.ProfileName))
 		if err != nil {
 			exit.WithError("getting config", err)
 		}
 
-		cp, err := config.PrimaryControlPlane(*cc)
-		if err != nil {
-			exit.WithError("getting primary control plane", err)
-		}
-
-		machineName := driver.MachineName(*cc, cp)
-		st, err := status(api, machineName)
->>>>>>> ba199678
-		if err != nil {
-			exit.WithError("getting config", err)
-		}
-
 		var st *Status
 		for _, n := range cc.Nodes {
-			machineName := driver.MachineName(cluster, n.Name)
+			machineName := driver.MachineName(*cc, n)
 			st, err = status(api, machineName, n.ControlPlane)
 			if err != nil {
 				glog.Errorf("status error: %v", err)
