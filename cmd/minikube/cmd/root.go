/*
Copyright 2016 The Kubernetes Authors All rights reserved.

Licensed under the Apache License, Version 2.0 (the "License");
you may not use this file except in compliance with the License.
You may obtain a copy of the License at

    http://www.apache.org/licenses/LICENSE-2.0

Unless required by applicable law or agreed to in writing, software
distributed under the License is distributed on an "AS IS" BASIS,
WITHOUT WARRANTIES OR CONDITIONS OF ANY KIND, either express or implied.
See the License for the specific language governing permissions and
limitations under the License.
*/

package cmd

import (
	"flag"
	"fmt"
	"os"
	"path/filepath"
	"runtime"
	"strings"
	"time"

	"github.com/spf13/cobra"
	"github.com/spf13/pflag"
	"github.com/spf13/viper"
	"k8s.io/klog/v2"
	"k8s.io/kubectl/pkg/util/templates"
	configCmd "k8s.io/minikube/cmd/minikube/cmd/config"
	"k8s.io/minikube/pkg/drivers/kic/oci"
	"k8s.io/minikube/pkg/minikube/audit"
	"k8s.io/minikube/pkg/minikube/config"
	"k8s.io/minikube/pkg/minikube/constants"
	"k8s.io/minikube/pkg/minikube/detect"
	"k8s.io/minikube/pkg/minikube/exit"
	"k8s.io/minikube/pkg/minikube/localpath"
	"k8s.io/minikube/pkg/minikube/out"
	"k8s.io/minikube/pkg/minikube/reason"
	"k8s.io/minikube/pkg/minikube/translate"
)

var dirs = [...]string{
	localpath.MiniPath(),
	localpath.MakeMiniPath("certs"),
	localpath.MakeMiniPath("machines"),
	localpath.MakeMiniPath("cache"),
	localpath.MakeMiniPath("config"),
	localpath.MakeMiniPath("addons"),
	localpath.MakeMiniPath("files"),
	localpath.MakeMiniPath("logs"),
}

// RootCmd represents the base command when called without any subcommands
var RootCmd = &cobra.Command{
	Use:   "minikube",
	Short: "minikube quickly sets up a local Kubernetes cluster",
	Long:  `minikube provisions and manages local Kubernetes clusters optimized for development workflows.`,
	PersistentPreRun: func(cmd *cobra.Command, args []string) {
		for _, path := range dirs {
			if err := os.MkdirAll(path, 0777); err != nil {
				exit.Error(reason.HostHomeMkdir, "Error creating minikube directory", err)
			}
		}
		userName := viper.GetString(config.UserFlag)
		if !validateUsername(userName) {
			out.WarningT("User name '{{.username}}' is not valid", out.V{"username": userName})
			exit.Message(reason.Usage, "User name must be 60 chars or less.")
		}
	},
}

// Execute adds all child commands to the root command sets flags appropriately.
// This is called by main.main(). It only needs to happen once to the rootCmd.
func Execute() {
	defer audit.Log(time.Now())

	// Check whether this is a windows binary (.exe) running inisde WSL.
	if runtime.GOOS == "windows" && detect.IsMicrosoftWSL() {
		var found = false
		for _, a := range os.Args {
			if a == "--force" {
				found = true
				break
			}
		}
		if !found {
			exit.Message(reason.WrongBinaryWSL, "You are trying to run windows .exe binary inside WSL, for better integration please use Linux binary instead (Download at https://minikube.sigs.k8s.io/docs/start/.). Otherwise if you still want to do this, you can do it using --force")
		}
	}
<<<<<<< HEAD
	/*
		if runtime.GOOS == "darwin" && detect.IsAmd64M1Emulation() {
			exit.Message(reason.WrongBinaryM1, "You are trying to run amd64 binary on M1 system. Please use darwin/arm64 binary instead (Download at {{.url}}.)",
				out.V{"url": notify.DownloadURL(version.GetVersion(), "darwin", "amd64")})
		}
	*/
=======

	if runtime.GOOS == "darwin" && detect.IsAmd64M1Emulation() {
		exit.Message(reason.WrongBinaryM1, "You are trying to run amd64 binary on M1 system. Please use darwin/arm64 binary instead (Download at {{.url}}.)",
			out.V{"url": notify.DownloadURL(version.GetVersion(), "darwin", "arm64")})
	}
>>>>>>> c020ce14

	_, callingCmd := filepath.Split(os.Args[0])

	if callingCmd == "kubectl" {
		// If the user is using the minikube binary as kubectl, allow them to specify the kubectl context without also specifying minikube profile
		profile := ""
		for i, a := range os.Args {
			if a == "--context" {
				profile = fmt.Sprintf("--profile=%s", os.Args[i+1])
				break
			} else if strings.HasPrefix(a, "--context=") {
				context := strings.Split(a, "=")[1]
				profile = fmt.Sprintf("--profile=%s", context)
				break
			}
		}
		if profile != "" {
			os.Args = append([]string{RootCmd.Use, callingCmd, profile, "--"}, os.Args[1:]...)
		} else {
			os.Args = append([]string{RootCmd.Use, callingCmd, "--"}, os.Args[1:]...)
		}
	}

	for _, c := range RootCmd.Commands() {
		c.Short = translate.T(c.Short)
		c.Long = translate.T(c.Long)
		c.Flags().VisitAll(func(f *pflag.Flag) {
			f.Usage = translate.T(f.Usage)
		})

		c.SetUsageTemplate(usageTemplate())
	}
	RootCmd.Short = translate.T(RootCmd.Short)
	RootCmd.Long = translate.T(RootCmd.Long)
	RootCmd.Flags().VisitAll(func(f *pflag.Flag) {
		f.Usage = translate.T(f.Usage)
	})

	if runtime.GOOS != "windows" {
		// add minikube binaries to the path
		targetDir := localpath.MakeMiniPath("bin")
		addToPath(targetDir)
	}

	// Universally ensure that we never speak to the wrong DOCKER_HOST
	if err := oci.PointToHostDockerDaemon(); err != nil {
		klog.Errorf("oci env: %v", err)
	}

	if err := oci.PointToHostPodman(); err != nil {
		klog.Errorf("oci env: %v", err)
	}

	if err := RootCmd.Execute(); err != nil {
		// Cobra already outputs the error, typically because the user provided an unknown command.
		defer os.Exit(reason.ExProgramUsage)
	}
}

// usageTemplate just calls translate.T on the default usage template
// explicitly using the raw string instead of calling c.UsageTemplate()
// so the extractor can find this monstrosity of a string
func usageTemplate() string {
	return fmt.Sprintf(`%s:{{if .Runnable}}
  {{.UseLine}}{{end}}{{if .HasAvailableSubCommands}}
  {{.CommandPath}} [command]{{end}}{{if gt (len .Aliases) 0}}

%s:
  {{.NameAndAliases}}{{end}}{{if .HasExample}}

%s:
{{.Example}}{{end}}{{if .HasAvailableSubCommands}}

%s:{{range .Commands}}{{if (or .IsAvailableCommand (eq .Name "help"))}}
  {{rpad .Name .NamePadding }} {{.Short}}{{end}}{{end}}{{end}}{{if .HasAvailableLocalFlags}}

%s:
{{.LocalFlags.FlagUsages | trimTrailingWhitespaces}}{{end}}{{if .HasAvailableInheritedFlags}}

%s:
{{.InheritedFlags.FlagUsages | trimTrailingWhitespaces}}{{end}}{{if .HasHelpSubCommands}}

%s:{{range .Commands}}{{if .IsAdditionalHelpTopicCommand}}
  {{rpad .CommandPath .CommandPathPadding}} {{.Short}}{{end}}{{end}}{{end}}{{if .HasAvailableSubCommands}}

%s{{end}}
`, translate.T("Usage"), translate.T("Aliases"), translate.T("Examples"), translate.T("Available Commands"), translate.T("Flags"), translate.T("Global Flags"), translate.T("Additional help topics"), translate.T(`Use "{{.CommandPath}} [command] --help" for more information about a command.`))
}

func init() {
	klog.InitFlags(nil)
	// preset logtostderr and alsologtostderr only for test runs, for normal runs consider flags in main()
	if strings.HasPrefix(filepath.Base(os.Args[0]), "e2e-") || strings.HasSuffix(os.Args[0], "test") {
		if err := flag.Set("logtostderr", "false"); err != nil {
			klog.Warningf("Unable to set default flag value for logtostderr: %v", err)
		}
		if err := flag.Set("alsologtostderr", "false"); err != nil {
			klog.Warningf("Unable to set default flag value for alsologtostderr: %v", err)
		}
	}
	pflag.CommandLine.AddGoFlagSet(flag.CommandLine) // avoid `generate-docs_test.go` complaining about "Docs are not updated"

	RootCmd.PersistentFlags().StringP(config.ProfileName, "p", constants.DefaultClusterName, `The name of the minikube VM being used. This can be set to allow having multiple instances of minikube independently.`)
	RootCmd.PersistentFlags().StringP(configCmd.Bootstrapper, "b", "kubeadm", "The name of the cluster bootstrapper that will set up the Kubernetes cluster.")
	RootCmd.PersistentFlags().String(config.UserFlag, "", "Specifies the user executing the operation. Useful for auditing operations executed by 3rd party tools. Defaults to the operating system username.")

	groups := templates.CommandGroups{
		{
			Message: translate.T("Basic Commands:"),
			Commands: []*cobra.Command{
				startCmd,
				statusCmd,
				stopCmd,
				deleteCmd,
				dashboardCmd,
				pauseCmd,
				unpauseCmd,
			},
		},
		{
			Message: translate.T("Images Commands:"),
			Commands: []*cobra.Command{
				dockerEnvCmd,
				podmanEnvCmd,
				cacheCmd,
				imageCmd,
			},
		},
		{
			Message: translate.T("Configuration and Management Commands:"),
			Commands: []*cobra.Command{
				configCmd.AddonsCmd,
				configCmd.ConfigCmd,
				configCmd.ProfileCmd,
				updateContextCmd,
			},
		},
		{
			Message: translate.T("Networking and Connectivity Commands:"),
			Commands: []*cobra.Command{
				serviceCmd,
				tunnelCmd,
			},
		},
		{
			Message: translate.T("Advanced Commands:"),
			Commands: []*cobra.Command{
				mountCmd,
				sshCmd,
				kubectlCmd,
				nodeCmd,
				cpCmd,
			},
		},
		{
			Message: translate.T("Troubleshooting Commands:"),
			Commands: []*cobra.Command{
				sshKeyCmd,
				sshHostCmd,
				ipCmd,
				logsCmd,
				updateCheckCmd,
				versionCmd,
				optionsCmd,
			},
		},
	}
	groups.Add(RootCmd)

	// Ungrouped commands will show up in the "Other Commands" section
	RootCmd.AddCommand(completionCmd)
	templates.ActsAsRootCommand(RootCmd, []string{"options"}, groups...)

	if err := viper.BindPFlags(RootCmd.PersistentFlags()); err != nil {
		exit.Error(reason.InternalBindFlags, "Unable to bind flags", err)
	}

	translate.DetermineLocale()
	cobra.OnInitialize(initConfig)
}

// initConfig reads in config file and ENV variables if set.
func initConfig() {
	configPath := localpath.ConfigFile()
	viper.SetConfigFile(configPath)
	viper.SetConfigType("json")
	if err := viper.ReadInConfig(); err != nil {
		// This config file is optional, so don't emit errors if missing
		if _, ok := err.(viper.ConfigFileNotFoundError); !ok {
			klog.Warningf("Error reading config file at %s: %v", configPath, err)
		}
	}
	setupViper()
}

func setupViper() {
	viper.SetEnvPrefix(minikubeEnvPrefix)
	// Replaces '-' in flags with '_' in env variables
	// e.g. iso-url => $ENVPREFIX_ISO_URL
	viper.SetEnvKeyReplacer(strings.NewReplacer("-", "_"))
	viper.AutomaticEnv()

	viper.RegisterAlias(config.EmbedCerts, embedCerts)
	viper.SetDefault(config.WantUpdateNotification, true)
	viper.SetDefault(config.ReminderWaitPeriodInHours, 24)
	viper.SetDefault(config.WantNoneDriverWarning, true)
}

func addToPath(dir string) {
	new := fmt.Sprintf("%s:%s", dir, os.Getenv("PATH"))
	klog.Infof("Updating PATH: %s", dir)
	os.Setenv("PATH", new)
}

func validateUsername(name string) bool {
	return len(name) <= 60
}<|MERGE_RESOLUTION|>--- conflicted
+++ resolved
@@ -91,20 +91,11 @@
 			exit.Message(reason.WrongBinaryWSL, "You are trying to run windows .exe binary inside WSL, for better integration please use Linux binary instead (Download at https://minikube.sigs.k8s.io/docs/start/.). Otherwise if you still want to do this, you can do it using --force")
 		}
 	}
-<<<<<<< HEAD
-	/*
-		if runtime.GOOS == "darwin" && detect.IsAmd64M1Emulation() {
-			exit.Message(reason.WrongBinaryM1, "You are trying to run amd64 binary on M1 system. Please use darwin/arm64 binary instead (Download at {{.url}}.)",
-				out.V{"url": notify.DownloadURL(version.GetVersion(), "darwin", "amd64")})
-		}
-	*/
-=======
 
 	if runtime.GOOS == "darwin" && detect.IsAmd64M1Emulation() {
 		exit.Message(reason.WrongBinaryM1, "You are trying to run amd64 binary on M1 system. Please use darwin/arm64 binary instead (Download at {{.url}}.)",
 			out.V{"url": notify.DownloadURL(version.GetVersion(), "darwin", "arm64")})
 	}
->>>>>>> c020ce14
 
 	_, callingCmd := filepath.Split(os.Args[0])
 
