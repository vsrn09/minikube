--- conflicted
+++ resolved
@@ -33,27 +33,14 @@
 	// Note: changing this logic requires bumping the preload version
 	// Should match `PauseVersion` in:
 	// https://github.com/kubernetes/kubernetes/blob/master/cmd/kubeadm/app/constants/constants.go
-<<<<<<< HEAD
 	// https://github.com/kubernetes/kubernetes/blob/master/cmd/kubeadm/app/constants/constants_unix.go
-	pv := "3.4.1"
+	pv := "3.5"
 
 	majorMinorVersion := fmt.Sprintf("v%d.%d", v.Major, v.Minor)
 	imageName := path.Join(kubernetesRepo(mirror), "pause")
 
 	if pVersion, ok := constants.KubeadmImages[majorMinorVersion][imageName]; ok {
 		pv = pVersion
-=======
-	pv := "3.5"
-	// https://github.com/kubernetes/kubernetes/blob/master/cmd/kubeadm/app/constants/constants_unix.go
-	if semver.MustParseRange("<1.22.0-alpha.3")(v) {
-		pv = "3.4.1"
-	}
-	if semver.MustParseRange("<1.21.0-alpha.3")(v) {
-		pv = "3.2"
-	}
-	if semver.MustParseRange("<1.18.0-alpha.0")(v) {
-		pv = "3.1"
->>>>>>> 0bb1f675
 	}
 
 	return fmt.Sprintf("%s:%s", imageName, pv)
@@ -85,37 +72,16 @@
 	// Should match `CoreDNSImageName` and `CoreDNSVersion` in
 	// https://github.com/kubernetes/kubernetes/blob/master/cmd/kubeadm/app/constants/constants.go
 
-	cv := "1.8.0"
+	cv := "1.8.4"
 	in := "coredns/coredns"
 	if semver.MustParseRange("<1.21.0-alpha.1")(v) {
 		in = "coredns"
 	}
-<<<<<<< HEAD
 
 	majorMinorVersion := fmt.Sprintf("v%d.%d", v.Major, v.Minor)
 	imageName := path.Join(kubernetesRepo(mirror), in)
 	if cVersion, ok := constants.KubeadmImages[majorMinorVersion][imageName]; ok {
 		cv = cVersion
-=======
-	cv := "v1.8.4"
-	switch v.Minor {
-	case 21:
-		cv = "v1.8.0"
-	case 20, 19:
-		cv = "1.7.0"
-	case 18:
-		cv = "1.6.7"
-	case 17:
-		cv = "1.6.5"
-	case 16:
-		cv = "1.6.2"
-	case 15, 14:
-		cv = "1.3.1"
-	case 13:
-		cv = "1.2.6"
-	case 12:
-		cv = "1.2.2"
->>>>>>> 0bb1f675
 	}
 
 	return fmt.Sprintf("%s:%s", imageName, cv)
@@ -126,13 +92,9 @@
 	// Note: changing this logic requires bumping the preload version
 	// Should match `DefaultEtcdVersion` in:
 	// https://github.com/kubernetes/kubernetes/blob/master/cmd/kubeadm/app/constants/constants.go
-<<<<<<< HEAD
-	ev := "3.4.13-3"
+	ev := "3.5.0-0"
 	majorMinorVersion := fmt.Sprintf("v%d.%d", v.Major, v.Minor)
 	imageName := path.Join(kubernetesRepo(mirror), "etcd")
-=======
-	ev := "3.5.0-0"
->>>>>>> 0bb1f675
 
 	if eVersion, ok := constants.KubeadmImages[majorMinorVersion][imageName]; ok {
 		ev = eVersion
