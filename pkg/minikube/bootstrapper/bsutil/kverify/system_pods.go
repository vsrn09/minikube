/*
Copyright 2020 The Kubernetes Authors All rights reserved.

Licensed under the Apache License, Version 2.0 (the "License");
you may not use this file except in compliance with the License.
You may obtain a copy of the License at

    http://www.apache.org/licenses/LICENSE-2.0

Unless required by applicable law or agreed to in writing, software
distributed under the License is distributed on an "AS IS" BASIS,
WITHOUT WARRANTIES OR CONDITIONS OF ANY KIND, either express or implied.
See the License for the specific language governing permissions and
limitations under the License.
*/

// Package kverify verifies a running Kubernetes cluster is healthy
package kverify

import (
	"fmt"
	"strings"
	"time"

	"github.com/docker/machine/libmachine/state"
	"github.com/golang/glog"
	"github.com/pkg/errors"
	core "k8s.io/api/core/v1"
	meta "k8s.io/apimachinery/pkg/apis/meta/v1"
	"k8s.io/client-go/kubernetes"
	kconst "k8s.io/kubernetes/cmd/kubeadm/app/constants"
	"k8s.io/minikube/pkg/minikube/bootstrapper"
	"k8s.io/minikube/pkg/minikube/command"
	"k8s.io/minikube/pkg/minikube/config"
	"k8s.io/minikube/pkg/minikube/cruntime"
	"k8s.io/minikube/pkg/minikube/logs"
	"k8s.io/minikube/pkg/minikube/sysinit"
	"k8s.io/minikube/pkg/util/retry"
)

// WaitForSystemPods verifies essential pods for running kurnetes is running
func WaitForSystemPods(r cruntime.Manager, bs bootstrapper.Bootstrapper, cfg config.ClusterConfig, cr command.Runner, client *kubernetes.Clientset, start time.Time, timeout time.Duration) error {
	glog.Info("waiting for kube-system pods to appear ...")
	pStart := time.Now()

	podList := func() error {
		if time.Since(start) > minLogCheckTime {
			announceProblems(r, bs, cfg, cr)
			time.Sleep(kconst.APICallRetryInterval * 5)
		}

		// Wait for any system pod, as waiting for apiserver may block until etcd
		pods, err := client.CoreV1().Pods("kube-system").List(meta.ListOptions{})
		if err != nil {
			glog.Warningf("pod list returned error: %v", err)
			return err
		}

		glog.Infof("%d kube-system pods found", len(pods.Items))
		for _, pod := range pods.Items {
			glog.Infof(podStatusMsg(pod))
		}

		if len(pods.Items) < 2 {
			return fmt.Errorf("only %d pod(s) have shown up", len(pods.Items))
		}

		return nil
	}

	if err := retry.Local(podList, timeout); err != nil {
		return fmt.Errorf("apiserver never returned a pod list")
	}
	glog.Infof("duration metric: took %s to wait for pod list to return data ...", time.Since(pStart))
	return nil
}

// ExpectAppsRunning returns whether or not all expected k8s-apps are running. (without waiting for them)
func ExpectAppsRunning(cs *kubernetes.Clientset, expected []string) error {
	found := map[string]bool{}

	pods, err := cs.CoreV1().Pods("kube-system").List(meta.ListOptions{})
	if err != nil {
		return err
	}
	glog.Infof("%d kube-system pods found", len(pods.Items))

	for _, pod := range pods.Items {
		glog.Infof(podStatusMsg(pod))

		if pod.Status.Phase != core.PodRunning {
			continue
		}

		for k, v := range pod.ObjectMeta.Labels {
			if k == "component" || k == "k8s-app" {
				found[v] = true
			}
		}
	}

	missing := []string{}
	for _, e := range expected {
		if !found[e] {
			missing = append(missing, e)
		}
	}
	if len(missing) > 0 {
		return fmt.Errorf("missing components: %v", strings.Join(missing, ", "))
	}
	return nil
}

// WaitForAppsRunning waits for expected Apps To be running
func WaitForAppsRunning(cs *kubernetes.Clientset, expected []string, timeout time.Duration) error {
	glog.Info("waiting for k8s-apps to be running ...")
	start := time.Now()

	checkRunning := func() error {
<<<<<<< HEAD
		err := ExpectAppsRunning(cs, expected)
		if err != nil {
			glog.Warningf("expect apps running failed: %v", err)
		}
		return err
	}

	if err := retry.Expo(checkRunning, kconst.APICallRetryInterval, timeout); err != nil {
=======
		return ExpectAppsRunning(cs, expected)
	}

	if err := retry.Local(checkRunning, timeout); err != nil {
>>>>>>> 72e13c1e
		return errors.Wrapf(err, "expected k8s-apps")
	}
	glog.Infof("duration metric: took %s to wait for k8s-apps to be running ...", time.Since(start))
	return nil
}

// podStatusMsg returns a human-readable pod status, for generating debug status
func podStatusMsg(pod core.Pod) string {
	var sb strings.Builder
	sb.WriteString(fmt.Sprintf("%q [%s] %s", pod.ObjectMeta.GetName(), pod.ObjectMeta.GetUID(), pod.Status.Phase))
	for i, c := range pod.Status.Conditions {
		if c.Reason != "" {
			if i == 0 {
				sb.WriteString(": ")
			} else {
				sb.WriteString(" / ")
			}
			sb.WriteString(fmt.Sprintf("%s:%s", c.Type, c.Reason))
		}
		if c.Message != "" {
			sb.WriteString(fmt.Sprintf(" (%s)", c.Message))
		}
	}
	return sb.String()
}

// announceProblems checks for problems, and slows polling down if any are found
func announceProblems(r cruntime.Manager, bs bootstrapper.Bootstrapper, cfg config.ClusterConfig, cr command.Runner) {
	problems := logs.FindProblems(r, bs, cfg, cr)
	if len(problems) > 0 {
		logs.OutputProblems(problems, 5)
		time.Sleep(kconst.APICallRetryInterval * 15)
	}
}

// KubeletStatus checks the kubelet status
func KubeletStatus(cr command.Runner) state.State {
	glog.Infof("Checking kubelet status ...")
	active := sysinit.New(cr).Active("kubelet")
	if active {
		return state.Running
	}
	return state.Stopped
}<|MERGE_RESOLUTION|>--- conflicted
+++ resolved
@@ -117,21 +117,10 @@
 	start := time.Now()
 
 	checkRunning := func() error {
-<<<<<<< HEAD
-		err := ExpectAppsRunning(cs, expected)
-		if err != nil {
-			glog.Warningf("expect apps running failed: %v", err)
-		}
-		return err
-	}
-
-	if err := retry.Expo(checkRunning, kconst.APICallRetryInterval, timeout); err != nil {
-=======
 		return ExpectAppsRunning(cs, expected)
 	}
 
 	if err := retry.Local(checkRunning, timeout); err != nil {
->>>>>>> 72e13c1e
 		return errors.Wrapf(err, "expected k8s-apps")
 	}
 	glog.Infof("duration metric: took %s to wait for k8s-apps to be running ...", time.Since(start))
