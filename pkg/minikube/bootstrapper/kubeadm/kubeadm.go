--- conflicted
+++ resolved
@@ -144,15 +144,9 @@
 }
 
 // LogCommands returns a map of log type to a command which will display that log.
-<<<<<<< HEAD
 func (k *Bootstrapper) LogCommands(o bootstrapper.LogOptions) map[string]string {
-	var kcmd strings.Builder
-	kcmd.WriteString("journalctl -u kubelet")
-=======
-func (k *KubeadmBootstrapper) LogCommands(o bootstrapper.LogOptions) map[string]string {
 	var kubelet strings.Builder
 	kubelet.WriteString("journalctl -u kubelet")
->>>>>>> 4b0bafb4
 	if o.Lines > 0 {
 		kubelet.WriteString(fmt.Sprintf(" -n %d", o.Lines))
 	}
@@ -336,10 +330,7 @@
 }
 
 // PullImages downloads images that will be used by RestartCluster
-<<<<<<< HEAD
 func (k *Bootstrapper) PullImages(k8s config.KubernetesConfig) error {
-=======
-func (k *KubeadmBootstrapper) PullImages(k8s config.KubernetesConfig) error {
 	version, err := ParseKubernetesVersion(k8s.KubernetesVersion)
 	if err != nil {
 		return errors.Wrap(err, "parsing kubernetes version")
@@ -348,7 +339,6 @@
 		return fmt.Errorf("pull command is not supported by kubeadm v%s", version)
 	}
 
->>>>>>> 4b0bafb4
 	cmd := fmt.Sprintf("sudo kubeadm config images pull --config %s", constants.KubeadmConfigFile)
 	if err := k.c.Run(cmd); err != nil {
 		return errors.Wrapf(err, "running cmd: %s", cmd)
