--- conflicted
+++ resolved
@@ -629,20 +629,14 @@
 }
 
 // UpdateCluster updates the cluster
-<<<<<<< HEAD
-func (k *Bootstrapper) UpdateCluster(cfg config.KubernetesConfig) error {
-	images, err := images.Kubeadm(cfg.ImageRepository, cfg.KubernetesVersion)
+func (k *Bootstrapper) UpdateCluster(cfg config.MachineConfig) error {
+	images, err := images.Kubeadm(cfg.KubernetesConfig.ImageRepository, cfg.KubernetesConfig.KubernetesVersion)
 	if err != nil {
 		return errors.Wrap(err, "kubeadm images")
 	}
-	if cfg.ShouldLoadCachedImages {
-		if err := machine.LoadImages(k.c, images, constants.ImageCacheDir); err != nil {
-=======
-func (k *Bootstrapper) UpdateCluster(cfg config.MachineConfig) error {
-	images := images.CachedImages(cfg.KubernetesConfig.ImageRepository, cfg.KubernetesConfig.KubernetesVersion)
+
 	if cfg.KubernetesConfig.ShouldLoadCachedImages {
 		if err := machine.LoadImages(&cfg, k.c, images, constants.ImageCacheDir); err != nil {
->>>>>>> 349f414d
 			out.FailureT("Unable to load cached images: {{.error}}", out.V{"error": err})
 		}
 	}
