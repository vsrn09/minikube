/*
Copyright 2016 The Kubernetes Authors All rights reserved.

Licensed under the Apache License, Version 2.0 (the "License");
you may not use this file except in compliance with the License.
You may obtain a copy of the License at

    http://www.apache.org/licenses/LICENSE-2.0

Unless required by applicable law or agreed to in writing, software
distributed under the License is distributed on an "AS IS" BASIS,
WITHOUT WARRANTIES OR CONDITIONS OF ANY KIND, either express or implied.
See the License for the specific language governing permissions and
limitations under the License.
*/

package constants

import (
	"fmt"
	"os"
	"path/filepath"
	"runtime"
	"strings"
	"time"

	"github.com/blang/semver"
	"github.com/golang/glog"
	"k8s.io/client-go/tools/clientcmd"
	"k8s.io/client-go/util/homedir"
	minikubeVersion "k8s.io/minikube/pkg/version"
)

const (
	APIServerPort    = 8443
	APIServerName    = "minikubeCA"
	ClusterDNSDomain = "cluster.local"
)

// MinikubeHome is the name of the minikube home directory variable.
const MinikubeHome = "MINIKUBE_HOME"

// GetMinipath returns the path to the user's minikube dir
func GetMinipath() string {
	if os.Getenv(MinikubeHome) == "" {
		return DefaultMinipath
	}
	if filepath.Base(os.Getenv(MinikubeHome)) == ".minikube" {
		return os.Getenv(MinikubeHome)
	}
	return filepath.Join(os.Getenv(MinikubeHome), ".minikube")
}

// ArchTag returns the archtag for images
func ArchTag(hasTag bool) string {
	if runtime.GOARCH == "amd64" && !hasTag {
		return ":"
	}
	return "-" + runtime.GOARCH + ":"
}

// DriverMock is a mock driver.
const DriverMock = "mock-driver"

// DriverNone is the none driver.
const DriverNone = "none"

// DriverKvm2 is the kvm2 driver option name for in linux
const DriverKvm2 = "kvm2"

// DriverVirtualbox is the virtualbox driver option name
const DriverVirtualbox = "virtualbox"

// DriverHyperkit is the hyperkit driver option name for mac os
const DriverHyperkit = "hyperkit"

// DriverVmware is the vmware driver option name
const DriverVmware = "vmware"

// DriverVmwareFusion is the vmware fusion driver option
const DriverVmwareFusion = "vmwarefusion"

// DriverHyperv is the hyperv driver option for windows
const DriverHyperv = "hyperv"

// DriverParallels is the parallels driver option name
const DriverParallels = "parallels"

// DefaultMinipath is the default Minikube path (under the home directory)
var DefaultMinipath = filepath.Join(homedir.HomeDir(), ".minikube")

// KubeconfigPath is the path to the Kubernetes client config
var KubeconfigPath = clientcmd.RecommendedHomeFile

// KubeconfigEnvVar is the env var to check for the Kubernetes client config
var KubeconfigEnvVar = clientcmd.RecommendedConfigPathEnvVar

// MinikubeContext is the kubeconfig context name used for minikube
const MinikubeContext = "minikube"

// MinikubeEnvPrefix is the prefix for the environmental variables
const MinikubeEnvPrefix = "MINIKUBE"

// DefaultMachineName is the default name for the VM
const DefaultMachineName = "minikube"

// DefaultNodeName is the default name for the kubeadm node within the VM
const DefaultNodeName = "minikube"

// DefaultStorageClassProvisioner is the name of the default storage class provisioner
const DefaultStorageClassProvisioner = "standard"

// Cache is used to modify the cache field in the config file
const Cache = "cache"

// TunnelRegistryPath returns the path to the runnel registry file
func TunnelRegistryPath() string {
	return filepath.Join(GetMinipath(), "tunnels.json")
}

// MakeMiniPath is a utility to calculate a relative path to our directory.
func MakeMiniPath(fileName ...string) string {
	args := []string{GetMinipath()}
	args = append(args, fileName...)
	return filepath.Join(args...)
}

// MountProcessFileName is the filename of the mount process
var MountProcessFileName = ".mount-process"

const (
	// DefaultEmbedCerts  is if the certs should be embedded in the kubeconfig file
	DefaultEmbedCerts = false
	// DefaultKeepContext is if we should keep context by default
	DefaultKeepContext = false
	// SHASuffix is the suffix of a SHA-256 checksum file
	SHASuffix = ".sha256"
	// DefaultMemorySize is the default memory which will be allocated to minikube, in megabytes
	DefaultMemorySize = "2000mb"
	// MinimumMemorySize is the minimum memory size, in megabytes
	MinimumMemorySize = "1024mb"
	// DefaultCPUS is the default number of cpus of a host
	DefaultCPUS = 2
	// DefaultDiskSize is the default disk image size, in megabytes
	DefaultDiskSize = "20000mb"
	// MinimumDiskSize is the minimum disk image size, in megabytes
	MinimumDiskSize = "2000mb"
	// DefaultVMDriver is the default virtual machine driver name
	DefaultVMDriver = DriverVirtualbox
	// DefaultStatusFormat is the default format of a host
	DefaultStatusFormat = `host: {{.Host}}
kubelet: {{.Kubelet}}
apiserver: {{.APIServer}}
kubectl: {{.Kubeconfig}}
`
	// DefaultAddonListFormat is the default format of addon list
	DefaultAddonListFormat = "- {{.AddonName}}: {{.AddonStatus}}\n"
	// DefaultConfigViewFormat is the default format of config view
	DefaultConfigViewFormat = "- {{.ConfigKey}}: {{.ConfigValue}}\n"
	// DefaultCacheListFormat is the default format of cache list
	DefaultCacheListFormat = "{{.CacheImage}}\n"
	// GithubMinikubeReleasesURL is the URL of the minikube github releases JSON file
	GithubMinikubeReleasesURL = "https://storage.googleapis.com/minikube/releases.json"
	// DefaultWait is the default wait time, in seconds
	DefaultWait = 20
	// DefaultInterval is the default interval, in seconds
	DefaultInterval = 6
	// DefaultK8sClientTimeout is the default kubernetes client timeout
	DefaultK8sClientTimeout = 60 * time.Second
	// DefaultClusterBootstrapper is the default cluster bootstrapper
	DefaultClusterBootstrapper = "kubeadm"
)

// DefaultISOURL is the default location of the minikube.iso file
var DefaultISOURL = fmt.Sprintf("https://storage.googleapis.com/%s/minikube-%s.iso", minikubeVersion.GetISOPath(), minikubeVersion.GetISOVersion())

// DefaultISOSHAURL is the default location of the minikube.iso.sha256 file
var DefaultISOSHAURL = DefaultISOURL + SHASuffix

// DefaultKubernetesVersion is the default kubernetes version
var DefaultKubernetesVersion = "v1.15.2"

// NewestKubernetesVersion is the newest Kubernetes version to test against
var NewestKubernetesVersion = "v1.15.2"

// OldestKubernetesVersion is the oldest Kubernetes version to test against
var OldestKubernetesVersion = "v1.10.13"

// ConfigFilePath is the path of the config directory
var ConfigFilePath = MakeMiniPath("config")

// ConfigFile is the path of the config file
var ConfigFile = MakeMiniPath("config", "config.json")

<<<<<<< HEAD
// GetProfileFile returns the Minikube profile config file
func GetProfileFile(profile string, miniHome ...string) string {
	miniPath := GetMinipath()
	if len(miniHome) > 0 {
		miniPath = miniHome[0]
	}
	return filepath.Join(miniPath, "profiles", profile, "config.json")
}

// GetProfilePath returns the Minikube profile path of config file
func GetProfilePath(profile string, miniHome ...string) string {
	miniPath := GetMinipath()
	if len(miniHome) > 0 {
		miniPath = miniHome[0]
	}
	return filepath.Join(miniPath, "profiles", profile)
}

// GetMachinePath returns the Minikube machine path of a machine
func GetMachinePath(machine string, miniHome ...string) string {
	miniPath := GetMinipath()
	if len(miniHome) > 0 {
		miniPath = miniHome[0]
	}
	return filepath.Join(miniPath, "machines", machine)
}

=======
>>>>>>> 1c10b3a2
// AddonsPath is the default path of the addons configuration
const AddonsPath = "/etc/kubernetes/addons"

// FilesPath is the default path of files
const FilesPath = "/files"

const (
	// KubeletServiceFile is the path to the kubelet systemd service
	KubeletServiceFile = "/lib/systemd/system/kubelet.service"
	// KubeletSystemdConfFile is the path to the kubelet systemd configuration
	KubeletSystemdConfFile = "/etc/systemd/system/kubelet.service.d/10-kubeadm.conf"
	// KubeadmConfigFile is the path to the kubeadm configuration
	KubeadmConfigFile = "/var/lib/kubeadm.yaml"
	// DefaultCNIConfigPath is the path to the CNI configuration
	DefaultCNIConfigPath = "/etc/cni/net.d/k8s.conf"
)

const (
	// DefaultUfsPort is the default port of UFS
	DefaultUfsPort = "5640"
	// DefaultUfsDebugLvl is the default debug level of UFS
	DefaultUfsDebugLvl = 0
	// DefaultMountEndpoint is the default mount endpoint
	DefaultMountEndpoint = "/minikube-host"
	// DefaultMsize is the default number of bytes to use for 9p packet payload
	DefaultMsize = 262144
	// DefaultMountVersion is the default 9p version to use for mount
	DefaultMountVersion = "9p2000.L"
)

// ImageRepositories contains all known image repositories
var ImageRepositories = map[string][]string{
	"global": {""},
	"cn":     {"registry.cn-hangzhou.aliyuncs.com/google_containers"},
}

// GetKubernetesReleaseURL gets the location of a kubernetes client
func GetKubernetesReleaseURL(binaryName, version, osName, archName string) string {
	return fmt.Sprintf("https://storage.googleapis.com/kubernetes-release/release/%s/bin/%s/%s/%s", version, osName, archName, binaryName)
}

// GetKubernetesReleaseURLSHA1 gets the location of a kubernetes client checksum
func GetKubernetesReleaseURLSHA1(binaryName, version, osName, archName string) string {
	return fmt.Sprintf("%s.sha1", GetKubernetesReleaseURL(binaryName, version, osName, archName))
}

// IsMinikubeChildProcess is the name of "is minikube child process" variable
const IsMinikubeChildProcess = "IS_MINIKUBE_CHILD_PROCESS"

// FileScheme is the file scheme
const FileScheme = "file"

// GetKubeadmCachedBinaries gets the binaries to cache for kubeadm
func GetKubeadmCachedBinaries() []string {
	return []string{"kubelet", "kubeadm"}
}

// GetKubeadmCachedImages gets the images to cache for kubeadm for a version
func GetKubeadmCachedImages(imageRepository string, kubernetesVersionStr string) (string, []string) {
	minikubeRepository := imageRepository
	if imageRepository == "" {
		imageRepository = "k8s.gcr.io"
		minikubeRepository = "gcr.io/k8s-minikube"
	}
	if !strings.HasSuffix(imageRepository, "/") {
		imageRepository += "/"
	}
	if !strings.HasSuffix(minikubeRepository, "/") {
		minikubeRepository += "/"
	}

	v1_14plus := semver.MustParseRange(">=1.14.0")
	v1_13 := semver.MustParseRange(">=1.13.0 <1.14.0")
	v1_12 := semver.MustParseRange(">=1.12.0 <1.13.0")
	v1_11 := semver.MustParseRange(">=1.11.0 <1.12.0")
	v1_10 := semver.MustParseRange(">=1.10.0 <1.11.0")
	v1_9 := semver.MustParseRange(">=1.9.0 <1.10.0")
	v1_8 := semver.MustParseRange(">=1.8.0 <1.9.0")
	v1_12plus := semver.MustParseRange(">=1.12.0")

	kubernetesVersion, err := semver.Make(strings.TrimPrefix(kubernetesVersionStr, minikubeVersion.VersionPrefix))
	if err != nil {
		glog.Errorln("Error parsing version semver: ", err)
	}

	var images []string
	if v1_12plus(kubernetesVersion) {
		images = append(images, []string{
			imageRepository + "kube-proxy" + ArchTag(false) + kubernetesVersionStr,
			imageRepository + "kube-scheduler" + ArchTag(false) + kubernetesVersionStr,
			imageRepository + "kube-controller-manager" + ArchTag(false) + kubernetesVersionStr,
			imageRepository + "kube-apiserver" + ArchTag(false) + kubernetesVersionStr,
		}...)
	} else {
		images = append(images, []string{
			imageRepository + "kube-proxy" + ArchTag(true) + kubernetesVersionStr,
			imageRepository + "kube-scheduler" + ArchTag(true) + kubernetesVersionStr,
			imageRepository + "kube-controller-manager" + ArchTag(true) + kubernetesVersionStr,
			imageRepository + "kube-apiserver" + ArchTag(true) + kubernetesVersionStr,
		}...)
	}

	var podInfraContainerImage string
	if v1_14plus(kubernetesVersion) {
		podInfraContainerImage = imageRepository + "pause:3.1"
		images = append(images, []string{
			podInfraContainerImage,
			imageRepository + "k8s-dns-kube-dns" + ArchTag(true) + "1.14.13",
			imageRepository + "k8s-dns-dnsmasq-nanny" + ArchTag(true) + "1.14.13",
			imageRepository + "k8s-dns-sidecar" + ArchTag(true) + "1.14.13",
			imageRepository + "etcd" + ArchTag(false) + "3.3.10",
			imageRepository + "coredns" + ArchTag(false) + "1.3.1",
		}...)

	} else if v1_13(kubernetesVersion) {
		podInfraContainerImage = imageRepository + "pause" + ArchTag(false) + "3.1"
		images = append(images, []string{
			podInfraContainerImage,
			imageRepository + "k8s-dns-kube-dns" + ArchTag(true) + "1.14.8",
			imageRepository + "k8s-dns-dnsmasq-nanny" + ArchTag(true) + "1.14.8",
			imageRepository + "k8s-dns-sidecar" + ArchTag(true) + "1.14.8",
			imageRepository + "etcd" + ArchTag(false) + "3.2.24",
			imageRepository + "coredns:1.2.6",
		}...)

	} else if v1_12(kubernetesVersion) {
		podInfraContainerImage = imageRepository + "pause:3.1"
		images = append(images, []string{
			podInfraContainerImage,
			imageRepository + "k8s-dns-kube-dns" + ArchTag(true) + "1.14.8",
			imageRepository + "k8s-dns-dnsmasq-nanny" + ArchTag(true) + "1.14.8",
			imageRepository + "k8s-dns-sidecar" + ArchTag(true) + "1.14.8",
			imageRepository + "etcd" + ArchTag(false) + "3.2.24",
			imageRepository + "coredns:1.2.2",
		}...)

	} else if v1_11(kubernetesVersion) {
		podInfraContainerImage = imageRepository + "pause" + ArchTag(false) + "3.1"
		images = append(images, []string{
			podInfraContainerImage,
			imageRepository + "k8s-dns-kube-dns" + ArchTag(true) + "1.14.8",
			imageRepository + "k8s-dns-dnsmasq-nanny" + ArchTag(true) + "1.14.8",
			imageRepository + "k8s-dns-sidecar" + ArchTag(true) + "1.14.8",
			imageRepository + "etcd" + ArchTag(true) + "3.2.18",
			imageRepository + "coredns:1.1.3",
		}...)

	} else if v1_10(kubernetesVersion) {
		podInfraContainerImage = imageRepository + "pause" + ArchTag(false) + "3.1"
		images = append(images, []string{
			podInfraContainerImage,
			imageRepository + "k8s-dns-kube-dns" + ArchTag(true) + "1.14.8",
			imageRepository + "k8s-dns-dnsmasq-nanny" + ArchTag(true) + "1.14.8",
			imageRepository + "k8s-dns-sidecar" + ArchTag(true) + "1.14.8",
			imageRepository + "etcd" + ArchTag(true) + "3.1.12",
		}...)

	} else if v1_9(kubernetesVersion) {
		podInfraContainerImage = imageRepository + "pause" + ArchTag(false) + "3.0"
		images = append(images, []string{
			podInfraContainerImage,
			imageRepository + "k8s-dns-kube-dns" + ArchTag(true) + "1.14.7",
			imageRepository + "k8s-dns-dnsmasq-nanny" + ArchTag(true) + "1.14.7",
			imageRepository + "k8s-dns-sidecar" + ArchTag(true) + "1.14.7",
			imageRepository + "etcd" + ArchTag(true) + "3.1.10",
		}...)

	} else if v1_8(kubernetesVersion) {
		podInfraContainerImage = imageRepository + "pause" + ArchTag(false) + "3.0"
		images = append(images, []string{
			podInfraContainerImage,
			imageRepository + "k8s-dns-kube-dns" + ArchTag(true) + "1.14.5",
			imageRepository + "k8s-dns-dnsmasq-nanny" + ArchTag(true) + "1.14.5",
			imageRepository + "k8s-dns-sidecar" + ArchTag(true) + "1.14.5",
			imageRepository + "etcd" + ArchTag(true) + "3.0.17",
		}...)

	} else {
		podInfraContainerImage = imageRepository + "pause" + ArchTag(false) + "3.0"
	}

	images = append(images, []string{
		imageRepository + "kubernetes-dashboard" + ArchTag(true) + "v1.10.1",
		imageRepository + "kube-addon-manager" + ArchTag(false) + "v9.0",
		minikubeRepository + "storage-provisioner" + ArchTag(false) + "v1.8.1",
	}...)

	return podInfraContainerImage, images
}

// ImageCacheDir is the path to the image cache directory
var ImageCacheDir = MakeMiniPath("cache", "images")

const (
	// GvisorFilesPath is the path to the gvisor files saved by go-bindata
	GvisorFilesPath = "/tmp/gvisor"
	// ContainerdConfigTomlPath is the path to the containerd config.toml
	ContainerdConfigTomlPath = "/etc/containerd/config.toml"
	// GvisorContainerdShimTomlPath is the path to gvisor-containerd-shim.toml
	GvisorContainerdShimTomlPath = "/etc/containerd/gvisor-containerd-shim.toml"
	// StoredContainerdConfigTomlPath is the path where the default config.toml will be stored
	StoredContainerdConfigTomlPath = "/tmp/config.toml"

	// GvisorConfigTomlTargetName is the go-bindata target name for the gvisor config.toml
	GvisorConfigTomlTargetName = "gvisor-config.toml"
	// GvisorContainerdShimTargetName is the go-bindata target name for gvisor-containerd-shim
	GvisorContainerdShimTargetName = "gvisor-containerd-shim.toml"

	// GvisorContainerdShimURL is the url to download gvisor-containerd-shim
	GvisorContainerdShimURL = "https://github.com/google/gvisor-containerd-shim/releases/download/v0.0.1-rc.0/gvisor-containerd-shim-v0.0.1-rc.0.linux-amd64"
	// GvisorURL is the url to download gvisor
	GvisorURL = "https://storage.googleapis.com/gvisor/releases/nightly/2018-12-07/runsc"
)

const (
	// DriverDocumentation the documentation of the KVM driver
	DriverDocumentation = "https://minikube.sigs.k8s.io/docs/reference/drivers/"
)<|MERGE_RESOLUTION|>--- conflicted
+++ resolved
@@ -192,7 +192,6 @@
 // ConfigFile is the path of the config file
 var ConfigFile = MakeMiniPath("config", "config.json")
 
-<<<<<<< HEAD
 // GetProfileFile returns the Minikube profile config file
 func GetProfileFile(profile string, miniHome ...string) string {
 	miniPath := GetMinipath()
@@ -220,8 +219,6 @@
 	return filepath.Join(miniPath, "machines", machine)
 }
 
-=======
->>>>>>> 1c10b3a2
 // AddonsPath is the default path of the addons configuration
 const AddonsPath = "/etc/kubernetes/addons"
 
