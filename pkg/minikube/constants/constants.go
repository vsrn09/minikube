--- conflicted
+++ resolved
@@ -238,25 +238,14 @@
 		minikubeRepository += "/"
 	}
 
-<<<<<<< HEAD
-	ge_v1_14 := semver.MustParseRange(">=1.14.0")
-=======
-	var images = []string{
-		imageRepository + "kube-proxy-amd64:" + kubernetesVersionStr,
-		imageRepository + "kube-scheduler-amd64:" + kubernetesVersionStr,
-		imageRepository + "kube-controller-manager-amd64:" + kubernetesVersionStr,
-		imageRepository + "kube-apiserver-amd64:" + kubernetesVersionStr,
-	}
-
 	v1_14plus := semver.MustParseRange(">=1.14.0")
->>>>>>> f74751c3
 	v1_13 := semver.MustParseRange(">=1.13.0 <1.14.0")
 	v1_12 := semver.MustParseRange(">=1.12.0 <1.13.0")
 	v1_11 := semver.MustParseRange(">=1.11.0 <1.12.0")
 	v1_10 := semver.MustParseRange(">=1.10.0 <1.11.0")
 	v1_9 := semver.MustParseRange(">=1.9.0 <1.10.0")
 	v1_8 := semver.MustParseRange(">=1.8.0 <1.9.0")
-	ge_v1_12 := semver.MustParseRange(">=1.12.0")
+	v1_12plus := semver.MustParseRange(">=1.12.0")
 
 	kubernetesVersion, err := semver.Make(strings.TrimPrefix(kubernetesVersionStr, minikubeVersion.VersionPrefix))
 	if err != nil {
@@ -264,7 +253,7 @@
 	}
 
 	var images []string
-	if ge_v1_12(kubernetesVersion) {
+	if v1_12plus(kubernetesVersion) {
 		images = append(images, []string{
 			imageRepository + "kube-proxy:" + kubernetesVersionStr,
 			imageRepository + "kube-scheduler:" + kubernetesVersionStr,
@@ -281,13 +270,8 @@
 	}
 
 	var podInfraContainerImage string
-<<<<<<< HEAD
-	if ge_v1_14(kubernetesVersion) {
-		podInfraContainerImage = imageRepository + "pause:3.1"
-=======
 	if v1_14plus(kubernetesVersion) {
-		podInfraContainerImage = imageRepository + "pause-amd64:3.1"
->>>>>>> f74751c3
+		podInfraContainerImage = imageRepository + "pause:3.1"
 		images = append(images, []string{
 			podInfraContainerImage,
 			imageRepository + "k8s-dns-kube-dns-amd64:1.14.13",
