--- conflicted
+++ resolved
@@ -79,10 +79,6 @@
 	Issues:        {Prefix: "⁉️   "},
 	Issue:         {Prefix: "    ▪ ", LowPrefix: lowIndent}, // Indented bullet
 	Check:         {Prefix: "✔️  "},
-<<<<<<< HEAD
-	Empty:         {Prefix: ""},
-=======
->>>>>>> e373639d
 	Celebration:   {Prefix: "🎉  "},
 
 	// Specialized purpose styles
